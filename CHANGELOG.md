# MultiQC Version History

## MultiQC v1.9dev

#### Dropped official support for Python 2

Python 2 had its [official sunset date](https://www.python.org/doc/sunset-python-2/)
on January 1st 2020, meaning that it will no longer be developed by the Python community.
Part of the [python.org statement](https://www.python.org/doc/sunset-python-2/) reads:

> That means that we will not improve it anymore after that day,
> even if someone finds a security problem in it.
> You should upgrade to Python 3 as soon as you can.

[Very many Python packages no longer support Python 2](https://python3statement.org/)
and it whilst the MultiQC code is currently compatible with both Python 2 and Python 3,
it is increasingly difficult to maintain compatibility with the dependency packages it
uses, such as MatPlotLib, numpy and more.

As of MultiQC version 1.9, **Python 2 is no longer officially supported**.
Automatic CI tests will no longer run with Python 2 and Python 2 specific workarounds
are no longer guaranteed.

Whilst it may be possible to continue using MultiQC with Python 2 for a short time by
pinning dependencies, MultiQC compatibility for Python 2 will now slowly drift and start
to break. If you haven't already, **you need to switch to Python 3 now**.

#### New MultiQC Features

* Now using [GitHub Actions](https://github.com/features/actions) for all CI testing
    * Dropped Travis and AppVeyor, everything is now just on GitHub
    * Still testing on both Linux and Windows, with multiple versions of Python
    * CI tests should now run automatically for anyone who forks the MultiQC repository
* Linting with `--lint` now checks line graphs as well as bar graphs
* New `gathered` template with no tool name sections ([#1119](https://github.com/ewels/MultiQC/issues/1119))
* Added `--sample-filters` option to add _show_/_hide_ buttons at the top of the report ([#1125](https://github.com/ewels/MultiQC/issues/1125))
    * Buttons control the report toolbox Show/Hide tool, filtering your samples
    * Allows reports to be pre-configured based on a supplied list of sample names at report-generation time.

#### New Modules:

* [**MultiVCFAnalyzer**](https://github.com/alexherbig/multivcfanalyzer)
    * combining multiple VCF files into one coherent report and format for downstream analysis.

#### Module updates:

* **bcl2fastq**
    * Samples with multiple library preps (i.e barcodes) will now be handled correctly ([#1094](https://github.com/ewels/MultiQC/issues/1094))
<<<<<<< HEAD
* **RSeqC**
    * single sample view in the "Junction saturation" section of RSeqC will now be compatible with MultiQC toolbox operations (rename,hide,highlight) ([#1133](https://github.com/ewels/MultiQC/issues/1133))
=======
* **BUSCO**
    * Updated log search pattern to match new format in v4 with auto-lineage detection option ([#1163](https://github.com/ewels/MultiQC/issues/1163))
* **DamageProfiler**
    * Removes redundant typo in init name. This makes referring to the module's column consistent with other modules when customising general stats table.
* **fgbio**
    * New: Plot error rate by read position from `ErrorRateByReadPosition`
* **MTNucRatioCalculator**
    * Fixed misleading value suffix in general stats table
* **Picard**
    * New: Submodules for `QualityByCycleMetrics`, `QualityScoreDistributionMetrics` & `QualityYieldMetrics` ([#1116](https://github.com/ewels/MultiQC/issues/1114))
    * Updated large `HsMetrics` table to use columns specified in the MultiQC config. See [docs](https://multiqc.info/docs/#hsmetrics). ([#831](https://github.com/ewels/MultiQC/issues/831))
    * Updated `WgsMetrics` parsing code to recognise new java class string ([#1114](https://github.com/ewels/MultiQC/issues/1114))
* **QualiMap**
    * Fixed QualiMap mean coverage calculation [#1082](https://github.com/ewels/MultiQC/issues/1082), [#1077](https://github.com/ewels/MultiQC/issues/1082)
* **RNASeQC2**
    * Updated to handle the parsing metric files from the [newer rewrite of RNA-SeqQC](https://github.com/broadinstitute/rnaseqc).
* **Samtools**
    * Removes hardcoding of general stats column names. This allows column names to indicate when a module has been run twice ([https://github.com/ewels/MultiQC/issues/1076](https://github.com/ewels/MultiQC/issues/1076)).
* **sortmerna**
    * Fix the bug for the latest sortmerna version 4.2.0 ([#1121](https://github.com/ewels/MultiQC/issues/1121))

#### Bug Fixes:

* Removed use of `shutil.copy` to avoid problems with working on multiple filesystems ([#1130](https://github.com/ewels/MultiQC/issues/1130))
* Made folder naming behaviour of `multiqc_plots` consistent with `multiqc_data`
    * Incremental numeric suffixes now added if folder already exists
    * Plots folder properly renamed if using `-n`/`--filename`
* Heatmap plotting function is now compatible with MultiQC toolbox `hide` and `highlight` ([#1136](https://github.com/ewels/MultiQC/issues/1136))

>>>>>>> 53cb91fe

## [MultiQC v1.8](https://github.com/ewels/MultiQC/releases/tag/v1.8) - 2019-11-20

#### New Modules:
* [**fgbio**](http://fulcrumgenomics.github.io/fgbio/)
    * Process family size count hist data from `GroupReadsByUmi`
* [**biobambam2**](https://github.com/gt1/biobambam2)
    * Added submodule for `bamsormadup` tool
    * Totally cheating - it uses Picard MarkDuplicates but with a custom search pattern and naming
* [**SeqyClean**](https://github.com/ibest/seqyclean)
    * Adds analysis for seqyclean files
* [**mtnucratio**](https://github.com/apeltzer/MTNucRatioCalculator)
    * Added little helper tool to compute mt to nuclear ratios for NGS data.
* [**mosdepth**](https://github.com/brentp/mosdepth)
    * fast BAM/CRAM depth calculation for WGS, exome, or targeted sequencing
* [**SexDetErrmine**](https://github.com/TCLamnidis/Sex.DetERRmine)
    * Relative coverage and error rate of X and Y chromosomes
* [**SNPsplit**](https://github.com/FelixKrueger/SNPsplit)
    * Allele-specific alignment sorting

#### Module updates:
* **bcl2fastq**
    * Added handling of demultiplexing of more than 2 reads
    * Allow bcl2fastq to parse undetermined barcode information in situations when lane indexes do not start at 1
* **BBMap**
    * Support for scafstats output marked as not yet implemented in docs
* **DeDup**
    * Added handling clusterfactor and JSON logfiles
* **damageprofiler**
    * Added writing metrics to data output file.
* **DeepTools**
    * Fixed Python3 bug with int() conversion ([#1057](https://github.com/ewels/MultiQC/issues/1057))
    * Handle varied TES boundary labels in plotProfile ([#1011](https://github.com/ewels/MultiQC/issues/1011))
    * Fixed bug that prevented running on only plotProfile files when no other deepTools files found.
* **fastp**
    * Fix faulty column handling for the _after filtering_ Q30 rate ([#936](https://github.com/ewels/MultiQC/issues/936))
* **FastQC**
    * When including a FastQC section multiple times in one report, the Per Base Sequence Content heatmaps now behave as you would expect.
    * Added heatmap showing FastQC status checks for every section report across all samples
    * Made sequence content individual plots work after samples have been renamed ([#777](https://github.com/ewels/MultiQC/issues/777))
    * Highlighting samples from status - respect chosen highlight colour in the toolbox ([#742](https://github.com/ewels/MultiQC/issues/742))
* **FastQ Screen**
    * When including a FastQ Screen section multiple times in one report, the plots now behave as you would expect.
    * Fixed MultiQC linting errors
* **GATK**
    * Refactored BaseRecalibrator code to be more consistent with MultiQC Python style
    * Handle zero count errors in BaseRecalibrator
* **HiC Explorer**
    * Fixed bug where module tries to parse `QC_table.txt`, a new log file in hicexplorer v2.2.
    * Updated the format of the report to fits the changes which have been applied to the QC report of hicexplorer v3.3
    * Updated code to save parsed results to `multiqc_data`
* **HTSeq**
    * Fixed bug where module would crash if a sample had zero reads ([#1006](https://github.com/ewels/MultiQC/issues/1006))
* **LongRanger**
    * Added support for the LongRanger Align pipeline.
* **miRTrace**
    * Fixed bug where a sample in some plots was missed. ([#932](https://github.com/ewels/MultiQC/issues/932))
* **Peddy**
    * Fixed bug where sample name cleaning could lead to error. ([#1024](https://github.com/ewels/MultiQC/issues/1024))
    * All plots (including _Het Check_ and _Sex Check_) now hidden if no data
* **Picard**
    * Modified OxoGMetrics.py so that it will find files created with GATK CollectMultipleMetrics and ConvertSequencingArtifactToOxoG.
* **QoRTs**
    * Fixed bug where `--dirs` broke certain input files. ([#821](https://github.com/ewels/MultiQC/issues/821))
* **Qualimap**
    * Added in mean coverage computation for general statistics report
    * Creates now tables of collected data in `multiqc_data`
* **RNA-SeQC**
    * Updated broken URL link
* **RSeQC**
    * Fixed bug where Junction Saturation plot when clicking a single sample was mislabelling the lines.
    * When including a RSeQC section multiple times in one report, clicking Junction Saturation plot now behaves as you would expect.
    * Fixed bug where exported data in `multiqc_rseqc_read_distribution.txt` files had incorrect values for `_kb` fields ([#1017](https://github.com/ewels/MultiQC/issues/1017))
* **Samtools**
    * Utilize in-built `read_count_multiplier` functionality to plot `flagstat` results more nicely
* **SnpEff**
    * Increased the default summary csv file-size limit from 1MB to 5MB.
* **Stacks**
    * Fixed bug where multi-population sum stats are parsed correctly ([#906](https://github.com/ewels/MultiQC/issues/906))
* **TopHat**
    * Fixed bug where TopHat would try to run with files from Bowtie2 or HiSAT2 and crash
* **VCFTools**
    * Fixed a bug where `tstv_by_qual.py` produced invalid json from infinity-values.
* **snpEff**
    * Added plot of effects


#### New MultiQC Features:
* Added some installation docs for windows
* Added some docs about using MultiQC in bioinformatics pipelines
* Rewrote Docker image
    * New base image `czentye/matplotlib-minimal` reduces image size from ~200MB to ~80MB
    * Proper installation method ensures latest version of the code
    * New entrypoint allows easier command-line usage
* Support opening MultiQC on websites with CSP `script-src 'self'` with some sha256 exceptions
    * Plot data is no longer intertwined with javascript code so hashes stay the same
* Made `config.report_section_order` work for module sub-sections as well as just modules.
* New config options `exclude_modules` and `run_modules` to complement `-e` and `-m` cli flags.
* Command line output is now coloured by default :rainbow: (use `--no-ansi` to turn this off)
* Better launch comparability due to code refactoring by [@KerstenBreuer](https://github.com/KerstenBreuer) and [@ewels](https://github.com/ewels)
    * Windows support for base `multiqc` command
    * Support for running as a python module: `python -m multiqc .`
    * Support for running within a script: `import multiqc` and `multiqc.run('/path/to/files')`
* Config option `custom_plot_config` now works for bargraph category configs as well ([#1044](https://github.com/ewels/MultiQC/issues/1044))
* Config `table_columns_visible` can now be given a module namespace and it will hide all columns from that module ([#541](https://github.com/ewels/MultiQC/issues/541))

#### Bug Fixes:
* MultiQC now ignores all `.md5` files
* Use `SafeLoader` for PyYaml load calls, avoiding recent warning messages.
* Hide `multiqc_config_example.yaml` in the `test` directory to stop people from using it without modification.
* Fixed matplotlib background colour issue (@epakarin - [#886](https://github.com/ewels/MultiQC/issues))
* Table rows that are empty due to hidden columns are now properly hidden on page load ([#835](https://github.com/ewels/MultiQC/issues/835))
* Sample name cleaning: All sample names are now truncated to their basename, without a path.
  * This includes for `regex` and `replace` (before was only the default `truncate`).
  * Only affects modules that take sample names from file contents, such as cutadapt.
  * See [#897](https://github.com/ewels/MultiQC/issues/897) for discussion.




## [MultiQC v1.7](https://github.com/ewels/MultiQC/releases/tag/v1.7) - 2018-12-21

#### New Modules:
* [**BISCUIT**](https://github.com/zwdzwd/biscuit)
    * BISuilfite-seq CUI Toolkit
    * Module written by [@zwdzwd](https://github.com/zwdzwd/)
* [**DamageProfiler**](https://github.com/Integrative-Transcriptomics/DamageProfiler)
    * A tool to determine ancient DNA misincorporation rates.
    * Module written by [@apeltzer](https://github.com/apeltzer/)
* [**FLASh**](https://ccb.jhu.edu/software/FLASH/)
    * FLASH (Fast Length Adjustment of SHort reads)
    * Module written by [@pooranis](https://github.com/pooranis/)
* [**MinIONQC**](https://github.com/roblanf/minion_qc)
    * QC of reads from ONT long-read sequencing
    * Module written by [@ManavalanG](https://github.com/ManavalanG)
* [**phantompeakqualtools**](https://www.encodeproject.org/software/phantompeakqualtools)
    * A tool for informative enrichment and quality measures for ChIP-seq/DNase-seq/FAIRE-seq/MNase-seq data.
    * Module written by [@chuan-wang](https://github.com/chuan-wang/)
* [**Stacks**](http://catchenlab.life.illinois.edu/stacks/)
    * A software for analyzing restriction enzyme-based data (e.g. RAD-seq). Support for Stacks >= 2.1 only.
    * Module written by [@remiolsen](https://github.com/remiolsen/)

#### Module updates:
* **AdapterRemoval**
    * Handle error when zero bases are trimmed. See [#838](https://github.com/ewels/MultiQC/issues/838).
* **Bcl2fastq**
    * New plot showing the top twenty of undetermined barcodes by lane.
    * Informations for R1/R2 are now separated in the General Statistics table.
    * SampleID is concatenate with SampleName because in Chromium experiments several sample have the same SampleName.
* **deepTools**
    * New PCA plots from the `plotPCA` function (written by [@chuan-wang](https://github.com/chuan-wang/))
    * New fragment size distribution plots from `bamPEFragmentSize --outRawFragmentLengths` (written by [@chuan-wang](https://github.com/chuan-wang/))
    * New correlation heatmaps from the `plotCorrelation` function (written by [@chuan-wang](https://github.com/chuan-wang/))
    * New sequence distribution profiles around genes, from the `plotProfile` function (written by [@chuan-wang](https://github.com/chuan-wang/))
    * Reordered sections
* **Fastp**
    * Fixed bug in parsing of empty histogram data. See [#845](https://github.com/ewels/MultiQC/issues/845).
* **FastQC**
    * Refactored _Per Base Sequence Content_ plots to show original underlying data, instead of calculating it from the page contents. Now shows original FastQC base-ranges and fixes 100% GC bug in final few pixels. See [#812](https://github.com/ewels/MultiQC/issues/812).
    * When including a FastQC section multiple times in one report, the summary progress bars now behave as you would expect.
* **FastQ Screen**
    * Don't hide genomes in the simple plot, even if they have zero unique hits. See [#829](https://github.com/ewels/MultiQC/issues/829).
* **InterOp**
    * Fixed bug where read counts and base pair yields were not displaying in tables correctly.
    * Number formatting for these fields can now be customised in the same way as with other modules, as described [in the docs](http://multiqc.info/docs/#number-base-multiplier)
* **Picard**
    * InsertSizeMetrics: You can now configure to what degree the insert size plot should be smoothed.
    * CollectRnaSeqMetrics: Add warning about missing rRNA annotation.
    * CollectRnaSeqMetrics: Add chart for counts/percentage of reads mapped to the correct strand.
    * Now parses VariantCallingMetrics reports. (Similar to GATK module's VariantEval.)
* **phantompeakqualtools**
    * Properly clean sample names
* **Trimmomatic**
    * Updated Trimmomatic module documentation to be more helpful
    * New option to use filenames instead of relying on the command line used. See [#864](https://github.com/ewels/MultiQC/issues/864).

#### New MultiQC Features:
* Embed your custom images with a new Custom Content feature! Just add `_mqc` to the end of the filename for `.png`, `.jpg` or `.jpeg` files.
* Documentation for Custom Content reordered to make it a little more sane
* You can now add or override any config parameter for any MultiQC plot! See [the documentation](http://multiqc.info/docs/#customising-plots) for more info.
* Allow `table_columns_placement` config to work with table IDs as well as column namespaces. See [#841](https://github.com/ewels/MultiQC/issues/841).
* Improved visual spacing between grouped bar plots


#### Bug Fixes:
* Custom content no longer clobbers `col1_header` table configs
* The option `--file-list` that refers to a text file with file paths to analyse will no longer ignore directory paths
* [Sample name directory prefixes](https://multiqc.info/docs/#sample-names-prefixed-with-directories) are now added _after_ cleanup.
* If a module is run multiple times in one report, it's CSS and JS files will only be included once (`default` template)




## [MultiQC v1.6](https://github.com/ewels/MultiQC/releases/tag/v1.6) - 2018-08-04

Some of these updates are thanks to the efforts of people who attended the [NASPM](https://twitter.com/NordicGenomics) 2018 MultiQC hackathon session. Thanks to everyone who attended!

#### New Modules:
* [**fastp**](https://github.com/OpenGene/fastp)
    * An ultra-fast all-in-one FASTQ preprocessor (QC, adapters, trimming, filtering, splitting...)
    * Module started by [@florianduclot](https://github.com/florianduclot/) and completed by [@ewels](https://github.com/ewels/)
* [**hap.py**](https://github.com/Illumina/hap.py)
    * Hap.py is a set of programs based on htslib to benchmark variant calls against gold standard truth datasets
    * Module written by [@tsnowlan](https://github.com/tsnowlan/)
* [**Long Ranger**](https://support.10xgenomics.com/genome-exome/software/pipelines/latest/what-is-long-ranger)
    * Works with data from the 10X Genomics Chromium. Performs sample demultiplexing, barcode processing, alignment, quality control, variant calling, phasing, and structural variant calling.
    * Module written by [@remiolsen](https://github.com/remiolsen/)
* [**miRTrace**](https://github.com/friedlanderlab/mirtrace)
    * A quality control software for small RNA sequencing data.
    * Module written by [@chuan-wang](https://github.com/chuan-wang/)


#### Module updates:
* **BCFtools**
    * New plot showing SNP statistics versus quality of call from bcftools stats ([@MaxUlysse](https://github.com/MaxUlysse) and [@Rotholandus](https://github.com/Rotholandus))
* **BBMap**
    * Support added for BBDuk kmer-based adapter/contaminant filtering summary stats ([@boulund](https://github.com/boulund)
* **FastQC**
    * New read count plot, split into unique and duplicate reads if possible.
    * Help text added for all sections, mostly copied from the excellent FastQC help.
    * Sequence duplication plot rescaled
* **FastQ Screen**
    * Samples in large-sample-number plot are now sorted alphabetically ([@hassanfa](https://github.com/hassanfa)
* **MACS2**
    * Output is now more tolerant of missing data (no plot if no data)
* **Peddy**
    * Background samples now shown in ancestry PCA plot ([@roryk](https://github.com/roryk))
    * New plot showing sex checks versus het ratios, supporting unknowns ([@oyvinev](https://github.com/oyvinev))
* **Picard**
    * New submodule to handle `ValidateSamFile` reports ([@cpavanrun](https://github.com/cpavanrun))
    * WGSMetrics now add the mean and standard-deviation coverage to the general stats table (hidden) ([@cpavanrun](https://github.com/cpavanrun))
* **Preseq**
    * New config option to plot preseq plots with unique old coverage on the y axis instead of read count
    * Code refactoring by [@vladsaveliev](https://github.com/vladsaveliev)
* **QUAST**
    * Null values (`-`) in reports now handled properly. Bargraphs always shown despite varying thresholds. ([@vladsaveliev](https://github.com/vladsaveliev))
* **RNA-SeQC**
    * Don't create the report section for Gene Body Coverage if no data is given
* **Samtools**
    * Fixed edge case bug where MultiQC could crash if a sample had zero count coverage with idxstats.
    * Adds % proper pairs to general stats table
* **Skewer**
    * Read length plot rescaled
* **Tophat**
    * Fixed bug where some samples could be given a blank sample name ([@lparsons](https://github.com/lparsons))
* **VerifyBamID**
    * Change column header help text for contamination to match percentage output ([@chapmanb](https://github.com/chapmanb))

#### New MultiQC Features:
* New config option `remove_sections` to skip specific report sections from modules
* Add `path_filters_exclude` to exclude certain files when running modules multiple times. You could previously only include certain files.
* New `exclude_*` keys for file search patterns
    * Have a subset of patterns to exclude otherwise detected files with, by filename or contents
* Command line options all now use mid-word hyphens (not a mix of hyphens and underscores)
    * Old underscore terms still maintained for backwards compatibility
* Flag `--view-tags` now works without requiring an "analysis directory".
* Removed Python dependency for `enum34` ([@boulund](https://github.com/boulund))
* Columns can be added to `General Stats` table for custom content/module.
* New `--ignore-symlinks` flag which will ignore symlinked directories and files.
* New `--no-megaqc-upload` flag which disables automatically uploading data to MegaQC

#### Bug Fixes
* Fix path_filters for top_modules/module_order configuration only selecting if *all* globs match. It now filters searches that match *any* glob.
* Empty sample names from cleaning are now no longer allowed
* Stop prepend_dirs set in the config from getting clobbered by an unpassed CLI option ([@tsnowlan](https://github.com/tsnowlan))
* Modules running multiple times now have multiple sets of columns in the General Statistics table again, instead of overwriting one another.
* Prevent tables from clobbering sorted row orders.
* Fix linegraph and scatter plots data conversion (sporadically the incorrect `ymax` was used to drop data points) ([@cpavanrun](https://github.com/cpavanrun))
* Adjusted behavior of ceiling and floor axis limits
* Adjusted multiple file search patterns to make them more specific
    * Prevents the wrong module from accidentally slurping up output from a different tool. By [@cpavanrun](https://github.com/cpavanrun) (see [PR #727](https://github.com/ewels/MultiQC/pull/727))
* Fixed broken report bar plots when `-p`/`--export-plots` was specified (see issue [#801](https://github.com/ewels/MultiQC/issues/801))





## [MultiQC v1.5](https://github.com/ewels/MultiQC/releases/tag/v1.5) - 2018-03-15

#### New Modules:
* [**HiCPro**](https://github.com/nservant/HiC-Pro) - New module!
    * HiCPro: Quality controls and processing of Hi-C
    * Module written by [@nservant](https://github.com/nservant),
* [**DeDup**](http://www.github.com/apeltzer/DeDup) - New module!
    * DeDup: Improved Duplicate Removal for merged/collapsed reads in ancient DNA analysis
    * Module written by [@apeltzer](https://github.com/apeltzer),
* [**Clip&Merge**](http://github.com/apeltzer/ClipAndMerge) - New module!
    * Clip&Merge: Adapter clipping and read merging for ancient DNA analysis
    * Module written by [@apeltzer](https://github.com/apeltzer),

#### Module updates:
* **bcl2fastq**
    * Catch `ZeroDivisionError` exceptions when there are 0 reads ([@aledj2](https://github.com/aledj2))
    * Add parsing of `TrimmedBases` and new General Stats column for % bases trimmed ([@matthdsm](https://github.com/matthdsm)).
* **BUSCO**
    * Fixed configuration bug that made all sample names become `'short'`
* **Custom Content**
    * Parsed tables now exported to `multiqc_data` files
* **Cutadapt**
    * Refactor parsing code to collect all length trimming plots
* **FastQC**
    * Fixed starting y-axis label for GC-content lineplot being incorrect.
* **HiCExplorer**
    * Updated to work with v2.0 release.
* **Homer**
    * Made parsing of `tagInfo.txt` file more resilient to variations in file format so that it works with new versions of Homer.
    * Kept order of chromosomes in coverage plot consistent.
* **Peddy**
    * Switch `Sex error` logic to `Correct sex` for better highlighting ([@aledj2](https://github.com/aledj2))
* **Picard**
    * Updated module and search patterns to recognise new output format from Picard version >= 2.16 and GATK output.
* **Qualimap BamQC**
    * Fixed bug where start of _Genome Fraction_ could have a step if target is 100% covered.
* **RNA-SeQC**
    * Added rRNA alignment stats to summary table [@Rolandde](https://github.com/Rolandde)
* **RSeqC**
    * Fixed read distribution plot by adding category for `other_intergenic` (thanks to [@moxgreen](https://github.com/moxgreen))
    * Fixed a dodgy plot title (Read GC content)
* **Supernova**
    * Added support for Supernova 2.0 reports. Fixed a TypeError bug when using txt reports only. Also a bug when parsing empty histogram files.

#### New MultiQC Features:
* Invalid choices for `--module` or `--exclude` now list the available modules alphabetically.
* Linting now checks for presence in `config.module_order` and tags.

#### Bug Fixes
* Excluding modules now works in combination with using module tags.
* Fixed edge-case bug where certain combinations of `output_fn_name` and `data_dir_name` could trigger a crash
* Conditional formatting - values are now longer double-labelled
* Made config option `extra_series` work in scatter plots the same way that it works for line plots
* Locked the `matplotlib` version to `v2.1.0` and below
    * Due to [two](https://github.com/matplotlib/matplotlib/issues/10476) [bugs](https://github.com/matplotlib/matplotlib/issues/10784) that appeared in `v2.2.0` - will remove this constraint when there's a new release that works again.





## [MultiQC v1.4](https://github.com/ewels/MultiQC/releases/tag/v1.4) - 2018-01-11

A slightly earlier-than-expected release due to a new problem with dependency packages that is breaking MultiQC installations since 2018-01-11.

#### New Modules:
* [**Sargasso**](http://statbio.github.io/Sargasso/)
    * Parses output from Sargasso - a tool to separate mixed-species RNA-seq reads according to their species of origin
    * Module written by [@hxin](https://github.com/hxin/)
* [**VerifyBAMID**](https://genome.sph.umich.edu/wiki/VerifyBamID)
    * Parses output from VerifyBAMID - a tool to detect contamination in BAM files.
    * Adds the `CHIPMIX` and `FREEMIX` columns to the general statistics table.
    * Module written by [@aledj2](https://github.com/aledj2/)

#### Module updates:
* **MACS2**
    * Updated to work with output from older versions of MACS2 by [@avilella](https://github.com/avilella/)
* **Peddy**
    * Add het check plot to suggest potential contamination by [@aledj2](https://github.com/aledj2)
* **Picard**
    * Picard HsMetrics `HS_PENALTY` plot now has correct axis labels
    * InsertSizeMetrics switches commas for points if it can't convert floats. Should help some european users.
* **QoRTs**
    * Added support for new style of output generated in the v1.3.0 release
* **Qualimap**
    * New `Error rate` column in General Statistics table, added by [@Cashalow](https://github.com/Cashalow/)
        * Hidden by default - customise your MultiQC config to always show this column (see [docs](http://multiqc.info/docs/#hiding-columns))
* **QUAST**
    * New option to customise the default display of contig count and length (eg. `bp` instead of `Mbp`).
    * See [documentation](http://multiqc.info/docs/#quast). Written by [@ewels](https://github.com/ewels/) and [@Cashalow](https://github.com/Cashalow/)
* **RSeQC**
    * Removed normalisation in Junction Saturation plot. Now raw counts instead of % of total junctions.

#### New MultiQC Features:
* Conditional formatting / highlighting of cell contents in tables
    * If you want to make values that match a criteria stand out more, you can now write custom rules and formatting instructions for tables.
    * For instructions, see [the documentation](http://multiqc.info/docs/#conditional-formatting)
* New `--lint` option which is strict about best-practices for writing new modules
    * Useful when writing new modules and code as it throws warnings
    * Currently only implemented for bar plots and a few other places. More linting coming soon...
* If MultiQC breaks and shows am error message, it now reports the filename of the last log it found
    * Hopefully this will help with debugging / finding dodgy input data

#### Bug Fixes
* Addressed new dependency error with conflicting package requirements
    * There was a conflict between the `networkx`, `colormath` and `spectra` releases.
    * I previously forced certain software versions to get around this, but `spectra` has now updated with the unfortunate effect of introducing a new dependency clash that halts installation.
* Fixed newly introduced bug where Custom Content MultiQC config file search patterns had been broken
* Updated pandoc command used in `--pdf` to work with new releases of Pandoc
* Made config `table_columns_visible` module name key matching case insensitive to make less frustrating





## [MultiQC v1.3](https://github.com/ewels/MultiQC/releases/tag/v1.3) - 2017-11-03

#### Breaking changes - custom search patterns
Only for users with custom search patterns for the `bowtie` or `star`: you will
need to update your config files - the `bowtie` search key is now `bowtie1`,
`star_genecounts` is now `star/genecounts`.

For users with custom modules - search patterns _must_ now conform to the search
pattern naming convention: `modulename` or `modulename/anything` (the search pattern
string beginning with the name of your module, anything you like after the first `/`).

#### New Modules:
* [**10X Supernova**](https://support.10xgenomics.com/de-novo-assembly/software/overview/welcome)
    * Parses statistics from the _de-novo_ Supernova software.
    * Module written by [@remiolsen](https://github.com/remiolsen/)
* [**BBMap**](https://sourceforge.net/projects/bbmap/)
    * Plot metrics from a number of BBMap tools, a suite of DNA/RNA mapping tools and utilities
    * Module written by [@boulund](https://github.com/boulund/) and [@epruesse](https://github.com/epruesse/)
* [**deepTools**](https://github.com/fidelram/deepTools) - new module!
    * Parse text output from `bamPEFragmentSize`, `estimateReadFiltering`, `plotCoverage`, `plotEnrichment`, and `plotFingerprint`
    * Module written by [@dpryan79](https://github.com/dpryan79/)
* [**Homer Tag Directory**](http://homer.ucsd.edu/homer/ngs/tagDir.html) - new submodule!
    * Module written by [@rdali](https://github.com/rdali/)
* [**illumina InterOp**](http://illumina.github.io/interop/index.html)
    * Module to parse metrics from illumina sequencing runs and demultiplexing, generated by the InterOp package
    * Module written by [@matthdsm](https://github.com/matthdsm/)
* [**RSEM**](https://deweylab.github.io/RSEM/) - new module!
    * Parse `.cnt` file comming from rsem-calculate-expression and plot read repartitions (Unalignable, Unique, Multi ...)
    * Module written by [@noirot](https://github.com/noirot/)
* [**HiCExplorer**](https://github.com/maxplanck-ie/HiCExplorer)
    * New module to parse the log files of `hicBuildMatrix`.
    * Module written by [@joachimwolff](https://github.com/joachimwolff/)

#### Module updates:
* **AfterQC**
    * Handle new output format where JSON summary key changed names.
* **bcl2fastq**
    * Clusters per sample plot now has tab where counts are categoried by lane.
* **GATK**
    * New submodule to handle Base Recalibrator stats, written by [@winni2k](https://github.com/winni2k/)
* **HiSAT2**
    * Fixed bug where plot title was incorrect if both SE and PE bargraphs were in one report
* **Picard HsMetrics**
    * Parsing code can now handle commas for decimal places
* **Preseq**
    * Updated odd file-search pattern that limited input files to 500kb
* **QoRTs**
    * Added new plots, new helptext and updated the module to produce a lot more output.
* **Qualimap BamQC**
    * Fixed edge-case bug where the refactored coverage plot code could raise an error from the `range` call.
* Documentation and link fixes for Slamdunk, GATK, bcl2fastq, Adapter Removal, FastQC and main docs
    * Many of these spotted and fixed by [@juliangehring](https://github.com/juliangehring/)
* Went through all modules and standardised plot titles
    * All plots should now have a title with the format _Module name: Plot name_

#### New MultiQC Features:
* New MultiQC docker image
    * Ready to use docker image now available at https://hub.docker.com/r/ewels/multiqc/ (200 MB)
    * Uses automated builds - pull `:latest` to get the development version, future releases will have stable tags.
    * Written by [@MaxUlysse](https://github.com/MaxUlysse/)
* New `module_order` config options allow modules to be run multiple times
    * Filters mean that a module can be run twice with different sets of files (eg. before and after trimming)
    * Custom module config parameters can be passed to module for each run
* File search refactored to only search for running modules
    * Makes search much faster when running with lots of files and limited modules
    * For example, if using `-m star` to only use the STAR module, all other file searches now skipped
* File search now warns if an unrecognised search type is given
* MultiQC now saves nearly all parsed data to a structured output file by default
    * See `multiqc_data/multiqc_data.json`
    * This can be turned off by setting `config.data_dump_file: false`
* Verbose logging when no log files found standardised. Less duplication in code and logs easier to read!
* New documentation section describing how to use MultiQC with Galaxy
* Using `shared_key: 'read_counts'` in table header configs now applies relevant defaults

#### Bug Fixes
* Installation problem caused by changes in upstream dependencies solved by stricter installation requirements
* Minor `default_dev` directory creation bug squashed
* Don't prepend the directory separator (`|`) to sample names with `-d` when there are no subdirs
* `yPlotLines` now works even if you don't set `width`





## [MultiQC v1.2](https://github.com/ewels/MultiQC/releases/tag/v1.2) - 2017-08-16

#### CodeFest 2017 Contributions
We had a fantastic group effort on MultiQC at the [2017 BOSC CodeFest](https://www.open-bio.org/wiki/Codefest_2017).
Many thanks to those involved!

#### New Modules:
* [**AfterQC**](https://github.com/OpenGene/AfterQC) - New module!
    * Added parsing of the _AfterQC_ json file data, with a plot of filtered reads.
    * Work by [@raonyguimaraes](https://github.com/raonyguimaraes)
* [**bcl2fastq**](https://support.illumina.com/sequencing/sequencing_software/bcl2fastq-conversion-software.html)
    * bcl2fastq can be used to both demultiplex data and convert BCL files to FASTQ file formats for downstream analysis
    * New module parses JSON output from recent versions and summarises some key statistics from the demultiplexing process.
    * Work by [@iimog](https://github.com/iimog) (with a little help from [@tbooth](https://github.com/tbooth) and [@ewels](https://github.com/ewels))
* [**leeHom**](https://github.com/grenaud/leeHom)
    * leeHom is a program for the Bayesian reconstruction of ancient DNA
* [**VCFTools**](https://vcftools.github.io)
    * Added initial support for VCFTools `relatedness2`
    * Added support for VCFTools `TsTv-by-count` `TsTv-by-qual` `TsTv-summary`
    * Module written by [@mwhamgenomics](https://github.com/mwhamgenomics)

#### Module updates:
* **FastQ Screen**
    * Gracefully handle missing data from very old FastQ Screen versions.
* **RNA-SeQC**
    * Add new transcript-associated reads plot.
* **Picard**
    * New submodule to handle output from `TargetedPcrMetrics`
* **Prokka**
    * Added parsing of the `# CRISPR arrays` data from Prokka when available ([@asetGem](https://github.com/asetGem))
* **Qualimap**
    * Some code refactoring to radically improve performance and run times, especially with high coverage datasets.
    * Fixed bug where _Cumulative coverage genome fraction_ plot could be truncated.

#### New MultiQC Features:
* New module help text
    * Lots of additional help text was written to make MultiQC report plots easier to interpret.
    * Updated modules:
        * Bowtie
        * Bowtie 2
        * Prokka
        * Qualimap
        * SnpEff
    * Elite team of help-writers:
        * [@tabwalsh](https://github.com/tabwalsh)
        * [@ddesvillechabrol](https://github.com/tabwalsh)
        * [@asetGem](https://github.com/asetGem)
* New config option `section_comments` allows you to add custom comments above specific sections in the report
* New `--tags` and `--view_tags` command line options
    * Modules can now be given tags (keywords) and filtered by those. So running `--tags RNA` will only run MultiQC modules related to RNA analysis.
    * Work by [@Hammarn](https://github.com/Hammarn)
* Back-end configuration options to specify the order of table columns
    * Modules and user configs can set priorities for columns to customise where they are displayed
    * Work by [@tbooth](https://github.com/tbooth)
* Added framework for proper unit testing
    * Previous start on unit tests tidied up, new blank template and tests for the `clean_sample_name` functionality.
    * Added to Travis and Appveyor for continuous integration testing.
    * Work by [@tbooth](https://github.com/tbooth)
* Bug fixes and refactoring of report configuration saving / loading
    * Discovered and fixed a bug where a report config could only be loaded once
    * Work by [@DennisSchwartz](https://github.com/DennisSchwartz)
* Table column row headers (sample names) can now be numeric-only.
    * Work by [@iimog](https://github.com/iimog)
* Improved sample name cleaning functionality
    * Added option `regex_keep` to clean filenames by _keeping_ the matching part of a pattern
    * Work by [@robinandeer](https://github.com/robinandeer)
* Handle error when invalid regexes are given in reports
    * Now have a nice toast error warning you and the invalid regexes are highlighted
    * Previously this just crashed the whole report without any warning
    * Work by [@robinandeer](https://github.com/robinandeer)
* Command line option `--dirs-depth` now sets `-d` to `True` (so now works even if `-d` isn't also specified).
* New config option `config.data_dump_file` to export as much data as possible to `multiqc_data/multiqc_data.json`
* New code to send exported JSON data to a a web server
    * This is in preparation for the upcoming MegaQC project. Stay tuned!

#### Bug Fixes:
* Specifying multiple config files with `-c`/`--config` now works as expected
    * Previously this would only read the last specified
* Fixed table rendering bug that affected Chrome v60 and IE7-11
    * Table cell background bars weren't showing up. Updated CSS to get around this rendering error.
* HTML ID cleanup now properly cleans strings so that they work with jQuery as expected.
* Made bar graph sample highlighting work properly again
* Config `custom_logo` paths can now be relative to the config file (or absolute as before)
* Report doesn't keep annoyingly telling you that toolbox changes haven't been applied
    * Now uses more subtle _toasts_ and only when you close the toolbox (not every click).
* Switching report toolbox options to regex mode now enables the _Apply_ button as it should.
* Sorting table columns with certain suffixes (eg. `13X`) no works properly (numerically)
* Fixed minor bug in line plot data smoothing (now works with unsorted keys)

---

## [MultiQC v1.1](https://github.com/ewels/MultiQC/releases/tag/v1.1) - 2017-07-18

#### New Modules:

* [**BioBloom Tools**](https://github.com/bcgsc/biobloom)
    * Create Bloom filters for a given reference and then to categorize sequences
* [**Conpair**](https://github.com/nygenome/Conpair)
    * Concordance and contamination estimator for tumor–normal pairs
* [**Disambiguate**](https://github.com/AstraZeneca-NGS/disambiguate)
    * Bargraph displaying the percentage of reads aligning to two different reference genomes.
* [**Flexbar**](https://github.com/seqan/flexbar)
    * Flexbar is a tool for flexible barcode and adapter removal.
* [**HISAT2**](https://ccb.jhu.edu/software/hisat2/)
    * New module for the HISAT2 aligner.
    * Made possible by updates to HISAT2 logging by @infphilo (requires `--new-summary` HISAT2 flag).
* [**HOMER**](http://homer.ucsd.edu/homer/)
    * Support for summary statistics from the `findPeaks` tool.
* [**Jellyfish**](http://www.cbcb.umd.edu/software/jellyfish/)
    * Histograms to estimate library complexity and coverage from k-mer content.
    * Module written by @vezzi
* [**MACS2**](https://github.com/taoliu/MACS)
    * Summary of redundant rate from MACS2 peak calling.
* [**QoRTs**](http://hartleys.github.io/QoRTs/)
    * QoRTs is toolkit for analysis, QC and data management of RNA-Seq datasets.
* [**THetA2**](http://compbio.cs.brown.edu/projects/theta/)
    * THeTA2 _(Tumor Heterogeneity Analysis)_ estimates tumour purity and clonal / subclonal copy number.

#### Module updates:

* **BCFtools**
    * Option to collapse complementary changes in substitutions plot, useful for non-strand specific experiments (thanks to @vladsaveliev)
* **Bismark**
    * M-Bias plots no longer show read 2 for single-end data.
* **Custom Content**
    * New option to print raw HTML content to the report.
* **FastQ Screen**
    * Fixed edge-case bug where many-sample plot broke if total number of reads was less than the subsample number.
    * Fixed incorrect logic of config option `fastqscreen_simpleplot` (thanks to @daler)
    * Organisms now alphabetically sorted in fancy plot so that order is nonrandom (thanks to @daler)
    * Fixed bug where `%No Hits` was missed in logs from recent versions of FastQ Screen.
* **HTSeq Counts**
    * Fixed but so that module still works when `--additional-attr` is specified in v0.8 HTSeq above (thanks to @nalcala)
* **Picard**
    * CollectInsertSize: Fixed bug that could make the General Statistics _Median Insert Size_ value incorrect.
    * Fixed error in sample name regex that left trailing `]` characters and was generally broken (thanks to @jyh1 for spotting this)
* **Preseq**
    * Improved plots display (thanks to @vladsaveliev)
* **Qualimap**
    * Only calculate bases over target coverage for values in General Statistics. Should give a speed increase for very high coverage datasets.
* **QUAST**
    * Module is now compatible with runs from [MetaQUAST](http://quast.sourceforge.net/metaquast) (thanks to @vladsaveliev)
* **RSeQC**
    * Changed default order of sections
    * Added config option to reorder and hide module report sections

#### New MultiQC features:

* If a report already exists, execution is no longer halted.
    * `_1` is appended to the filename, iterating if this also exists.
    * `-f`/`--force` still overwrites existing reports as before
    * Feature written by [@Hammarn](https://github.com/Hammarn)
* New ability to run modules multiple times in a single report
    * Each run can be given different configuration options, including filters for input files
    * For example, have FastQC after trimming as well as FastQC before trimming.
    * See the relevant [documentation](http://multiqc.info/docs/#order-of-modules) for more instructions.
* New option to customise the order of report _sections_
    * This is in addition / alternative to changing the order of module execution
    * Allows one module to have sections in multiple places (eg. Custom Content)
* Tables have new column options `floor`, `ceiling` and `minRange`.
* Reports show warning if JavaScript is disabled
* Config option `custom_logo` now works with file paths relative to config file directory and cwd.

#### Bug Fixes:

* Table headers now sort columns again after scrolling the table
* Fixed buggy table header tooltips
* Base `clean_s_name` function now strips excess whitespace.
* Line graphs don't smooth lines if not needed (number of points < maximum number allowed)
* PDF output now respects custom output directory.

---

## [MultiQC v1.0](https://github.com/ewels/MultiQC/releases/tag/v1.0) - 2017-05-17
Version 1.0! This release has been a long time coming and brings with it some fairly
major improvements in speed, report filesize and report performance. There's also
a bunch of new modules, more options, features and a whole lot of bug fixes.

The version number is being bumped up to 1.0 for a couple of reasons:

1. MultiQC is now _(hopefully)_ relatively stable. A number of facilities and users
   are now using it in a production setting and it's published. It feels like it
   probably deserves v1 status now somehow.
2. This update brings some fairly major changes which will break backwards
   compatibility for plugins. As such, semantic versioning suggests a change in
   major version number.

### Breaking Changes
For most people, you shouldn't have any problems upgrading. There are two
scenarios where you may need to make changes with this update:

#### 1. You have custom file search patterns
Search patterns have been flattened and may no longer have arbitrary depth.
For example, you may need to change the following:
```yaml
fastqc:
    data:
        fn: 'fastqc_data.txt'
    zip:
        fn: '*_fastqc.zip'
```
to this:
```yaml
fastqc/data:
    fn: 'fastqc_data.txt'
fastqc/zip:
    fn: '*_fastqc.zip'
```
See the [documentation](http://multiqc.info/docs/#step-1-find-log-files) for instructions on how to write the new file search syntax.

See [`search_patterns.yaml`](multiqc/utils/search_patterns.yaml) for the new module search keys
and more examples.

####  2. You have custom plugins / modules / external code
To see what changes need to applied to your custom plugin code, please see the [MultiQC docs](http://multiqc.info/docs/#v1.0-updates).

#### New Modules:

* [**Adapter Removal**](https://github.com/mikkelschubert/adapterremoval)
    * AdapterRemoval v2 - rapid adapter trimming, identification, and read merging
* [**BUSCO**](http://busco.ezlab.org/)
    * New module for the `BUSCO v2` tool, used for assessing genome assembly and annotation completeness.
* [**Cluster Flow**](http://clusterflow.io)
    * Cluster Flow is a workflow tool for bioinformatics pipelines. The new module parses executed tool commands.
* [**RNA-SeQC**](http://archive.broadinstitute.org/cancer/cga/rna-seqc)
    * New module to parse output from RNA-SeQC, a java program which computes a series
    of quality control metrics for RNA-seq data.
* [**goleft indexcov**](https://github.com/brentp/goleft/tree/master/indexcov)
    * [goleft indexcov](https://github.com/brentp/goleft/tree/master/indexcov) uses the PED and ROC
    data files to create diagnostic plots of coverage per sample, helping to identify sample gender and coverage issues.
    * Thanks to @chapmanb and @brentp
* [**SortMeRNA**](http://bioinfo.lifl.fr/RNA/sortmerna/)
    * New module for `SortMeRNA`, commonly used for removing rRNA contamination from datasets.
    * Written by @bschiffthaler

#### Module updates:

* **Bcftools**
    * Fixed bug with display of indels when only one sample
* **Cutadapt**
    * Now takes the filename if the sample name is `-` (stdin). Thanks to @tdido
* **FastQC**
    * Data for the Sequence content plot can now be downloaded from reports as a JSON file.
* **FastQ Screen**
    * Rewritten plotting method for high sample numbers plot (~ > 20 samples)
    * Now shows counts for single-species hits and bins all multi-species hits
    * Allows plot to show proper percentage view for each sample, much easier to interpret.
* **HTSeq**
    * Fix bug where header lines caused module to crash
* **Picard**
    * New `RrbsSummaryMetrics` Submodule!
    * New `WgsMetrics` Submodule!
    * `CollectGcBiasMetrics` module now prints summary statistics to `multiqc_data` if found. Thanks to @ahvigil
* **Preseq**
    * Now trims the x axis to the point that meets 90% of `min(unique molecules)`.
  	Hopefully prevents ridiculous x axes without sacrificing too much useful information.
    * Allows to show estimated depth of coverage instead of less informative molecule counts
  	(see [details](http://multiqc.info/docs/#preseq)).
    * Plots dots with externally calculated real read counts (see [details](http://multiqc.info/docs/#preseq)).
* **Qualimap**
    * RNASeq Transcript Profile now has correct axis units. Thanks to @roryk
    * BamQC module now doesn't crash if reports don't have genome gc distributions
* **RSeQC**
    * Fixed Python3 error in Junction Saturation code
    * Fixed JS error for Junction Saturation that made the single-sample combined plot only show _All Junctions_

#### Core MultiQC updates:
* Change in module structure and import statements (see [details](http://multiqc.info/docs/#v1.0-updates)).
* Module file search has been rewritten (see above changes to configs)
    * Significant improvement in search speed (test dataset runs in approximately half the time)
    * More options for modules to find their logs, eg. filename and contents matching regexes (see the [docs](http://multiqc.info/docs/#step-1-find-log-files))
* Report plot data is now compressed, significantly reducing report filesizes.
* New `--ignore-samples` option to skip samples based on parsed sample name
    * Alternative to filtering by input filename, which doesn't always work
    * Also can use config vars `sample_names_ignore` (glob patterns) and `sample_names_ignore_re` (regex patterns).
* New `--sample-names` command line option to give file with alternative sample names
    * Allows one-click batch renaming in reports
* New `--cl_config` option to supply MultiQC config YAML directly on the command line.
* New config option to change numeric multiplier in General Stats
    * For example, if reports have few reads, can show `Thousands of Reads` instead of `Millions of Reads`
    * Set config options `read_count_multiplier`, `read_count_prefix` and `read_count_desc`
* Config options `decimalPoint_format` and `thousandsSep_format` now apply to tables as well as plots
    * By default, thosands will now be separated with a space and `.` used for decimal places.
* Tables now have a maximum-height by default and scroll within this.
    * Speeds up report rendering in the web browser and makes report less stupidly long with lots of samples
    * Button beneath table toggles full length if you want a zoomed-out view
    * Refactored and removed previous code to make the table header "float"
    * Set `config.collapse_tables` to `False` to disable table maximum-heights
* Bar graphs and heatmaps can now be zoomed in on
    * Interactive plots sometimes hide labels due to lack of space. These can now be zoomed in on to see specific samples in more detail.
* Report plots now load sequentially instead of all at once
    * Prevents the browser from locking up when large reports load
* Report plot and section HTML IDs are now sanitised and checked for duplicates
* New template available (called _sections_) which has faster loading
    * Only shows results from one module at a time
    * Makes big reports load in the browser much more quickly, but requires more clicking
    * Try it out by specifying `-t sections`
* Module sections tidied and refactored
    * New helper function `self.add_section()`
    * Sections hidden in nav if no title (no more need for the hacky `self.intro += `)
    * Content broken into `description`, `help` and `plot`, with automatic formatting
    * Empty module sections are now skipped in reports. No need to check if a plot function returns `None`!
    * Changes should be backwards-compatible
* Report plot data export code refactored
    * Now doesn't export hidden samples (uses HighCharts [export-csv](https://github.com/highcharts/export-csv) plugin)
* Handle error when `git` isn't installed on the system.
* Refactored colouring of table cells
    * Was previously done in the browser using [chroma.js](http://gka.github.io/chroma.js/)
    * Now done at report generation time using the [spectra](https://pypi.python.org/pypi/spectra) package
    * Should helpfully speed up report rendering time in the web browser, especially for large reports
* Docs updates (thanks to @varemo)
* Previously hidden log file `.multiqc.log` renamed to `multiqc.log` in `multiqc_data`
* Added option to load MultiQC config file from a path specified in the environment variable `MULTIQC_CONFIG_PATH`
* New table configuration options
    * `sortRows: False` prevents table rows from being sorted alphabetically
    * `col1_header` allows the default first column header to be changed from "Sample Name"
* Tables no longer show _Configure Columns_ and _Plot_ buttons if they only have a single column
* Custom content updates
    * New `custom_content`/`order` config option to specify order of Custom Content sections
    * Tables now use the header for the first column instead of always having `Sample Name`
    * JSON + YAML tables now remember order of table columns
    * Many minor bugfixes
* Line graphs and scatter graphs axis limits
    * If limits are specified, data exceeding this is no longer saved in report
    * Visually identical, but can make report file sizes considerable smaller in some cases
* Creating multiple plots without a config dict now works (previously just gave grey boxes in report)
* All changes are now tested on a Windows system, using [AppVeyor](https://ci.appveyor.com/project/ewels/multiqc/)
* Fixed rare error where some reports could get empty General Statistics tables when no data present.
* Fixed minor bug where config option `force: true` didn't work. Now you don't have to always specify `-f`!


---

## [MultiQC v0.9](https://github.com/ewels/MultiQC/releases/tag/v0.9) - 2016-12-21
A major new feature is released in v0.9 - support for _custom content_. This means
that MultiQC can now easily include output from custom scripts within reports without
the need for a new module or plugin. For more information, please see the
[MultiQC documentation](http://multiqc.info/docs/#custom-content).

#### New Modules:

* [**HTSeq**](http://www-huber.embl.de/HTSeq/doc/count.html)
    * New module for the `htseq-count` tool, often used in RNA-seq analysis.
* [**Prokka**](http://www.vicbioinformatics.com/software.prokka.shtml)
    * Prokka is a software tool for the rapid annotation of prokaryotic genomes.
* [**Slamdunk**](http://t-neumann.github.io/slamdunk/)
    * Slamdunk is a software tool to analyze SLAMSeq data.
* [**Peddy**](https://github.com/brentp/peddy)
    * Peddy calculates genotype :: pedigree correspondence checks, ancestry checks and sex checks using VCF files.

#### Module updates:

* **Cutadapt**
    * Fixed bug in General Stats table number for old versions of cutadapt (pre v1.7)
    * Added support for _really_ old cutadapt logs (eg. v.1.2)
* **FastQC**
    * New plot showing total overrepresented sequence percentages.
    * New option to parse a file containing a theoretical GC curve to display in the background.
        * Human & Mouse Genome / Transcriptome curves bundled, or make your own using
          [fastqcTheoreticalGC](https://github.com/mikelove/fastqcTheoreticalGC). See the
          [MultiQC docs](http://multiqc.info/docs/#fastqc) for more information.
* **featureCounts**
    * Added parsing checks and catch failures for when non-featureCounts files are picked up by accident
* **GATK**
    * Fixed logger error in VariantEval module.
* **Picard**
    * Fixed missing sample overwriting bug in `RnaSeqMetrics`
    * New feature to customise coverage shown from `HsMetrics` in General Statistics table
    see the [docs](http://multiqc.info/docs/#picard) for info).
    * Fixed compatibility problem with output from `CollectMultipleMetrics` for `CollectAlignmentSummaryMetrics`
* **Preseq**
    * Module now recognises output from `c_curve` mode.
* **RSeQC**
    * Made the gene body coverage plot show the percentage view by default
    * Made gene body coverage properly handle sample names
* **Samtools**
    * New module to show duplicate stats from `rmdup` logs
    * Fixed a couple of niggles in the idxstats plot
* **SnpEff**
    * Fixed swapped axis labels in the Variant Quality plot
* **STAR**
    * Fixed crash when there are 0 unmapped reads.
    * Sample name now taken from the directory name if no file prefix found.
* **Qualimap BamQC**
    * Add a line for pre-calculated reference genome GC content
    * Plot cumulative coverage for values above 50x, align with the coverage histogram.
    * New ability to customise coverage thresholds shown in General Statistics table
    (see the [docs](http://multiqc.info/docs/#qualimap) for info).

#### Core MultiQC updates:
* Support for _custom content_ (see top of release notes).
* New ninja report tool: make scatter plots of any two table columns!
* Plot data now saved in `multiqc_data` when 'flat' image plots are created
    * Allows you easily re-plot the data (eg. in Excel) for further downstream investigation
* Added _'Apply'_ button to Highlight / Rename / Hide.
    * These tools can become slow with large reports. This means that you can enter several
    things without having to wait for the report to replot each change.
* Report heatmaps can now be sorted by highlight
* New config options `decimalPoint_format` and `thousandsSep_format`
    * Allows you to change the default `1 234.56` number formatting for plots.
* New config option `top_modules` allows you to specify modules that should come at the top of the report
* Fixed bar plot bug where missing categories could shift data between samples
* Report title now printed in the side navigation
* Missing plot IDs added for easier plot exporting
* Stopped giving warnings about skipping directories (now a debug message)
* Added warnings in report about missing functionality for flat plots (exporting and toolbox)
* Export button has contextual text for images / data
* Fixed a bug where user config files were loaded twice
* Fixed bug where module order was random if `--module` or `--exclude` was used.
* Refactored code so that the order of modules can be changed in the user config
* Beefed up code + docs in scatter plots back end and multiple bar plots.
* Fixed a few back end nasties for Tables
    * Shared-key columns are no longer forced to share colour schemes
    * Fixed bug in lambda modified values when format string breaks
    * Supplying just data with no header information now works as advertised
* Improvements to back end code for bar plots
    * New `tt_decimals` and `tt_suffix` options for bar plots
    * Bar plots now support `yCeiling`, `yFloor` and `yMinRange`, as with line plots.
    * New option `hide_zero_cats:False` to force legends to be shown even when all data is 0
* General Stats _Showing x of y_ columns count is fixed on page load.
* Big code whitespace cleanup

---

## [MultiQC v0.8](https://github.com/ewels/MultiQC/releases/tag/v0.8) - 2016-09-26

#### New Modules:

* [**GATK**](https://software.broadinstitute.org/gatk/)
    * Added support for VariantEval reports, only parsing a little of the information
    in there so far, but it's a start.
    * Module originally written by @robinandeer at the [OBF Codefest](https://www.open-bio.org/wiki/Codefest_2016),
    finished off by @ewels
* [**Bcftools**](https://samtools.github.io/bcftools/)
* [**QUAST**](http://quast.bioinf.spbau.ru/)
    * QUAST is a tool for assessing de novo assemblies against reference genomes.

#### Module updates:

* **Bismark** now supports reports from `bam2nuc`, giving Cytosine coverage in General Stats.
* **Bowtie1**
    * Updated to try to find bowtie command before log, handle multiple logs in one file. Same as bowtie2.
* **FastQC**
    * Sample pass/warn/fail lists now display properly even with large numbers of samples
    * Sequence content heatmap display is better with many samples
* **Kallisto**
    * Now supports logs from SE data.
* **Picard**
    * `BaseDistributionByCycle` - new submodule! Written by @mlusignan
    * `RnaSeqMetrics` - new submodule! This one by @ewels ;)
    * `AlignmentSummaryMetrics` - another new submodule!
    * Fixed truncated files crash bug for Python 3 _(#306)_
* **Qualimap RNASeqQC**
    * Fixed parsing bug affecting counts in _Genomic Origin_ plot.
    * Module now works with European style thousand separators (`1.234,56` instead of `1,234.56`)
* **RSeQC**
    * `infer_experiment` - new submodule! Written by @Hammarn
* **Samtools**
    * `stats` submodule now has separate bar graph showing alignment scores
    * `flagstat` - new submodule! Written by @HLWiencko
    * `idxstats` - new submodule! This one by @ewels again

#### Core MultiQC updates:
* New `--export`/`-p` option to generate static images plot in `multiqc_plots` (`.png`, `.svg` and `.pdf`)
    * Configurable with `export_plots`, `plots_dir_name` and `export_plot_formats` config options
    * `--flat` option no longer saves plots in `multiqc_data/multiqc_plots`
* New `--comment`/`-b` flag to add a comment to the top of reports.
* New `--dirs-depth`/`-dd` flag to specify how many directories to prepend with `--dirs`/`-d`
    * Specifying a postive number will take that many directories from the end of the path
    * A negative number will take directories from the start of the path.
* Directory paths now appended before cleaning, so `fn_clean_exts` will now affect these names.
* New `custom_logo` attributes to add your own logo to reports.
* New `report_header_info` config option to add arbitrary information to the top of reports.
* New `--pdf` option to create a PDF report
    * Depends on [Pandoc](http://pandoc.org) being installed and is in a beta-stage currently.
    * Note that specifying this will make MultiQC use the `simple` template, giving a HTML report with
    much reduced functionality.
* New `fn_clean_sample_names` config option to turn off sample name cleaning
    * This will print the full filename for samples. Less pretty reports and rows
    on the General Statistics table won't line up, but can prevent overwriting.
* Table header defaults can now be set easily
* General Statistics table now hidden if empty.
* Some new defaults in the sample name cleaning
* Updated the `simple` template.
    * Now has no toolbox or nav, no JavaScript and is better suited for printing / PDFs.
    * New `config.simple_output` config flag so code knows when we're trying to avoid JS.
* Fixed some bugs with config settings (eg. template) being overwritten.
* NFS log file deletion bug fixed by @brainstorm (#265)
* Fixed bug in `--ignore` behaviour with directory names.
* Fixed nasty bug in beeswarm dot plots where sample names were mixed up (#278)
* Beeswarm header text is now more informative (sample count with more info on a tooltip)
* Beeswarm plots now work when reports have > 1000 samples
* Fixed some buggy behaviour in saving / loading report highlighting + renaming configs (#354)

Many thanks to those at the [OpenBio Codefest 2016](https://www.open-bio.org/wiki/Codefest_2016)
who worked on MultiQC projects.

---

## [MultiQC v0.7](https://github.com/ewels/MultiQC/releases/tag/v0.7) - 2016-07-04
#### Module updates:
* [**Kallisto**](https://pachterlab.github.io/kallisto/) - new module!
* **Picard**
    * Code refactored to make maintenance and additions easier.
    * Big update to `HsMetrics` parsing - more results shown in report, new plots (by @lpantano)
    * Updated `InsertSizeMetrics` to understand logs generated by `CollectMultipleMetrics` (#215)
    * Newlines in picard output. Fixed by @dakl
* **Samtools**
    * Code refactored
    * Rewrote the `samtools stats` code to display more stats in report with a beeswarm plot.
* **Qualimap**
    * Rewritten to use latest methods and fix bugs.
    * Added _Percentage Aligned_ column to general stats for `BamQC` module.
    * Extra table thresholds added by @avilella (hidden by default)
* **General Statistics**
    * Some tweaks to the display defaults (FastQC, Bismark, Qualimap, SnpEff)
    * Now possible to skip the General Statistics section of the report with `--exclude general_stats`
* **Cutadapt** module updated to recognise logs from old versions of cutadapt (<= v1.6)
* **Trimmomatic**
    * Now handles `,` decimal places in percentage values.
    * Can cope with line breaks in log files (see issue #212)
* **FastQC** refactored
    * Now skips zip files if the sample name has already been found. Speeds up MultiQC execution.
    * Code cleaned up. Parsing and data-structures standardised.
    * New popovers on Pass / Warn / Fail status bars showing sample names. Fast highlighting and hiding.
    * New column in General Stats (hidden by default) showing percentage of FastQC modules that failed.
* **SnpEff**
    * Search pattern now more generic, should match reports from others.
    * _Counts by Effect_ plot removed (had hundreds of categories, was fairly unusable).
    * `KeyError` bug fixed.
* **Samblaster** now gets sample name from `ID` instead of `SM` (@dakl)
* **Bowtie 2**
    * Now parses overall alignment rate as intended.
    * Now depends on even less log contents to work with more inputs.
* **MethylQA** now handles variable spacing in logs
* **featureCounts** now splits columns on tabs instead of whitespace, can handle filenames with spaces

#### Core MultiQC updates:
* **Galaxy**: MultiQC now available in Galax! Work by @devengineson / @yvanlebras / @cmonjeau
    * See it in the [Galaxy Toolshed](https://toolshed.g2.bx.psu.edu/view/engineson/multiqc/)
* **Heatmap**: New plot type!
* **Scatter Plot**: New plot type!
* **Download raw data** behind plots in reports! Available in the Export toolbox.
    * Choose from tab-separated, comma-separated and the complete JSON.
* **Table columns can be hidden** on page load (shown through _Configure Columns_)
    * Defaults are configurable using the `table_columns_visible` config option.
* **Beeswarm plot**: Added missing rename / highlight / hiding functionality.
* New `-l` / `--file-list` option: specify a file containing a **list of files** to search.
* **Updated HighCharts** to v4.2.5. Added option to export to JPEG.
* Can now **cancel execution** with a single `ctrl+c` rather than having to button mash
* More granular control of **skipping files** during scan (filename, dirname, path matching)
    * Fixed `--exclude` so that it works with directories as well as files
* **New _Clear_ button** in toolbox to bulk remove highlighting / renaming / hiding filters.
* Improved documentation about behaviour for large sample numbers.
* Handle YAML parsing errors for the config file more gracefully
* Removed empty columns from tables again
* Fixed bug in changing module search patterns, reported by @lweasel
* Added timeout parameter to version check to prevent hang on systems with long defaults
* Fixed table display bug in Firefox
* Fixed bug related to order in which config files are loaded
* Fixed bug that broke the _"Show only"_ toolbox feature with multiple names.
* Numerous other small bugs.


---

## [MultiQC v0.6](https://github.com/ewels/MultiQC/releases/tag/v0.6) - 2016-04-29
#### Module updates:
* New [Salmon](http://combine-lab.github.io/salmon/) module.
* New [Trimmomatic](http://www.usadellab.org/cms/?page=trimmomatic) module.
* New [Bamtools stats](https://github.com/pezmaster31/bamtools) module.
* New beeswarm plot type. General Stats table replaced with this when many samples in report.
* New RSeQC module: Actually a suite of 8 new modules supporting various outputs from RSeQC
* Rewrote bowtie2 module: Now better at parsing logs and tries to scrape input from wrapper logs.
* Made cutadapt show counts by default instead of obs/exp
* Added percentage view to Picard insert size plot

#### Core MultiQC updates:
* Dynamic plots now update their labels properly when changing datasets and to percentages
* Config files now loaded from working directory if present
* Started new docs describing how each module works
* Refactored featureCounts module. Now handles summaries describing multiple samples.
* Stopped using so many hidden files. `.multiqc.log` now called `multiqc.log`
* New `-c`/`--config` command line option to specify a MultiQC configuration file
* Can now load run-specific config files called `multiqc_config.yaml` in working directory
* Large code refactoring - moved plotting code out of `BaseModule` and into new `multiqc.plots` submodules
* Generalised code used to generate the General Stats table so that it can be used by modules
* Removed interactive report tour, replaced with a link to a youtube tutorial
* Made it possible to permanently hide the blue welcome message for all future reports
* New option to smooth data for line plots. Avoids mega-huge plots. Applied to SnpEff, RSeQC, Picard.

Bugfixes:
* Qualimap handles infinity symbol (thanks @chapmanb )
* Made SnpEff less fussy about required fields for making plots
* UTF-8 file paths handled properly in Py2.7+
* Extending two config variables wasn't working. Now fixed.
* Dragging the height bar of plots now works again.
* Plots now properly change y axis limits and labels when changing datasets
* Flat plots now have correct path in `default_dev` template

---

## [MultiQC v0.5](https://github.com/ewels/MultiQC/releases/tag/v0.5) - 2016-03-29
#### Module updates:
* New [Skewer](https://github.com/relipmoc/skewer) module, written by @dakl
* New [Samblaster](https://github.com/GregoryFaust/samblaster) module, written by @dakl
* New [Samtools stats](http://www.htslib.org/) module, written by @lpantano
* New [HiCUP](http://www.bioinformatics.babraham.ac.uk/projects/hicup/) module
* New [SnpEff](http://snpeff.sourceforge.net/) module
* New [methylQA](http://methylqa.sourceforge.net/) module

#### Core MultiQC updates:
* New "Flat" image plots, rendered at run time with MatPlotLib
    * By default, will use image plots if > 50 samples (set in config as `plots_flat_numseries`)
    * Means that _very_ large numbers of samples can be viewed in reports. _eg._ single cell data.
    * Templates can now specify their own plotting functions
    * Use `--flat` and `--interactive` to override this behaviour
* MultiQC added to `bioconda` (with help from @dakl)
* New plugin hook: `config_loaded`
* Plugins can now add new command line options (thanks to @robinandeer)
* Changed default data directory name from `multiqc_report_data` to `multiqc_data`
* Removed support for depreciated MultiQC_OSXApp
* Updated logging so that a verbose `multiqc_data/.multiqc.log` file is always written
* Now logs more stuff in verbose mode - command used, user configs and so on.
* Added a call to multiqc.info to check for new versions. Disable with config `no_version_check`
* Removed general stats manual row sorting.
* Made filename matching use glob unix style filename match patterns
* Everything (including the data directory) is now created in a temporary directory and moved when MultiQC is complete.
* A handful of performance updates for large analysis directories

---

## [MultiQC v0.4](https://github.com/ewels/MultiQC/releases/tag/v0.4) - 2016-02-16
* New `multiqc_sources.txt` which identifies the paths used to collect all report data for each sample
* Export parsed data as tab-delimited text, `JSON` or `YAML` using the new `-k`/`--data-format` command line option
* Updated HighCharts from `v4.2.2` to `v4.2.3`, fixes tooltip hover bug.
* Nicer export button. Now tied to the export toolbox, hopefully more intuitive.
* FastQC: Per base sequence content heatmap can now be clicked to show line graph for single sample
* FastQC: No longer show adapter contamination datasets with <= 0.1% contamination.
* Picard: Added support for `CollectOxoGMetrics` reports.
* Changed command line option `--name` to `--filename`
* `--name` also used for filename if `--filename` not specified.
* Hide samples toolbox now has switch to _show only_ matching samples
* New regex help box with examples added to report
* New button to copy general stats table to the clipboard
* General Stats table 'floating' header now sorts properly when scrolling
* Bugfix: MultiQC default_dev template now copies module assets properly
* Bufgix: General Stats table floating header now resizes properly when page width changes

---

## [MultiQC v0.3.2](https://github.com/ewels/MultiQC/releases/tag/v0.3.2) - 2016-02-08
* All modules now load their log file search parameters from a config
  file, allowing you to overwrite them using your user config file
    * This is useful if your analysis pipeline renames program outputs
* New Picard (sub)modules - Insert Size, GC Bias & HsMetrics
* New Qualimap (sub)module - RNA-Seq QC
* Made Picard MarkDups show percent by default instead of counts
* Added M-Bias plot to Bismark
* New option to stream report HTML to `stdout`
* Files can now be specified as well as directories
* New options to specify whether the parsed data directory should be created
    * command line flags: `--data` / `--no-data`
    * config option name: `make_data_dir`
* Fixed bug with incorrect path to installation dir config YAML file
* New toolbox drawer for bulk-exporting graph images
* Report side navigation can now be hidden to maximise horizontal space
* Mobile styling improved for narrow screen
* More vibrant colours in the general stats table
* General stats table numbers now left aligned
* Settings now saved and loaded to named localstorage locations
    * Simplified interface - no longer global / single report saving
    * Removed static file config. Solves JS error, no-one was doing this
    since we have standalone reports anyway.
* Added support for Python 3.5
* Fixed bug with module specific CSS / JS includes in some templates
* Made the 'ignore files' config use unix style file pattern matching
* Fixed some bugs in the FastQ Screen module
* Fixed some bugs in the FastQC module
* Fixed occasional general stats table bug
* Table sorting on sample names now works after renaming
* Bismark module restructure
    * Each report type now handled independently (alignment / dedup / meth extraction)
    * M-Bias plot now shows R1 and R2
* FastQC GC content plot now has option for counts or percentages
    * Allows comparison between samples with very different read counts
* Bugfix for reports javascript
    * Caused by updated to remotely loaded HighCharts export script
    * Export script now bundled with multiqc, so does not depend on internet connection
    * Other JS errors fixed in this work
* Bugfix for older FastQC reports - handle old style sequence dup data
* Bugfix for varying Tophat alignment report formats
* Bugfix for Qualimap RNA Seq reports with paired end data


---

## [MultiQC v0.3.1](https://github.com/ewels/MultiQC/releases/tag/v0.3.1) - 2015-11-04
* Hotfix patch to fix broken FastQC module (wasn't finding `.zip` files properly)
* General Stats table colours now flat. Should improve browser speed.
* Empty rows now hidden if appear due to column removal in general stats
* FastQC Kmer plot removed until we have something better to show.

---

## [MultiQC v0.3](https://github.com/ewels/MultiQC/releases/tag/v0.3) - 2015-11-04
* Lots of lovely new documentation!
* Child templates - easily customise specific parts of the default report template
* Plugin hooks - allow other tools to execute custom code during MultiQC execution
* New Preseq module
* New design for general statistics table (snazzy new background bars)
* Further development of toolbox
    * New button to clear all filters
    * Warnings when samples are hidden, plus empty plots and table cols are hidden
    * Active toolbar tab buttons are highlighted
* Lots of refactoring by @moonso to please the Pythonic gods
    * Switched to click instead of argparse to handle command line arguments
    * Code generally conforms to best practices better now.
* Now able to supply multiple directories to search for reports
* Logging output improved (now controlled by `-q` and `-v` for quiet and verbose)
* More HTML output dealt with by the base module, less left to the modules
    * Module introduction text
    * General statistics table now much easier to add to (new helper functions)
* Images, CSS and Javascript now included in HTML, meaning that there is a single
  report file to make sharing easier
* More accessible scrolling in the report - styled scrollbars and 'to top' button.
* Modules and templates now use setuptools entry points, facilitating plugins
  by other packages. Allows niche extensions whilst keeping the core codebase clean.
* The general stats table now has a sticky header row when scrolling, thanks to
  some new javascript wizardry...
* General stats columns can have a _shared key_ which allows common colour schemes
  and data ranges. For instance, all columns describing a read count will now share
  their scale across modules.
* General stats columns can be hidden and reordered with a new modal window.
* Plotting code refactored, reports with many samples (>50 by default) don't
  automatically render to avoid freezing the browser.
* Plots with highlighted and renamed samples now honour this when exporting to
  different file types.

---

## [MultiQC v0.2](https://github.com/ewels/MultiQC/releases/tag/v0.2) - 2015-09-18
* Code restructuring for nearly all modules. Common base module
  functions now handle many more functions (plots, config, file import)
    * See the [contributing notes](https://github.com/ewels/MultiQC/blob/master/CONTRIBUTING.md)
    for instructions on how to use these new helpers to make your own module
* New report toolbox - sample highlighting, renaming, hiding
    * Config is autosaved by default, can also export to a file for sharing
    * Interactive tour to help users find their way around
* New Tophat, Bowtie 2 and QualiMap modules
    * Thanks to @guillermo-carrasco for the QualiMap module
* Bowtie module now works
* New command line parameter `-d` prefixes sample names with the directory that
  they were found in. Allows duplicate filenames without being overwritten.
* Introduction walkthrough helps show what can be done in the report
* Now compatible with both Python 2 and Python 3
* Software version number now printed on command line properly, and in reports.
* Bugfix: FastQC doesn't break when only one report found
* Bugfix: FastQC seq content heatmap highlighting
* Many, many small bugfixes

---

## [MultiQC v0.1](https://github.com/ewels/MultiQC/releases/tag/v0.1) - 2015-09-01
* The first public release of MultiQC, after a month of development. Basic
structure in place and modules for FastQC, FastQ Screen, Cutadapt, Bismark,
STAR, Bowtie, Subread featureCounts and Picard MarkDuplicates. Approaching
stability, though still under fairly heavy development.<|MERGE_RESOLUTION|>--- conflicted
+++ resolved
@@ -46,10 +46,6 @@
 
 * **bcl2fastq**
     * Samples with multiple library preps (i.e barcodes) will now be handled correctly ([#1094](https://github.com/ewels/MultiQC/issues/1094))
-<<<<<<< HEAD
-* **RSeqC**
-    * single sample view in the "Junction saturation" section of RSeqC will now be compatible with MultiQC toolbox operations (rename,hide,highlight) ([#1133](https://github.com/ewels/MultiQC/issues/1133))
-=======
 * **BUSCO**
     * Updated log search pattern to match new format in v4 with auto-lineage detection option ([#1163](https://github.com/ewels/MultiQC/issues/1163))
 * **DamageProfiler**
@@ -64,6 +60,8 @@
     * Updated `WgsMetrics` parsing code to recognise new java class string ([#1114](https://github.com/ewels/MultiQC/issues/1114))
 * **QualiMap**
     * Fixed QualiMap mean coverage calculation [#1082](https://github.com/ewels/MultiQC/issues/1082), [#1077](https://github.com/ewels/MultiQC/issues/1082)
+* **RSeqC**
+    * Single sample view in the _"Junction saturation"_ plot now works with the toolbox properly _(rename, hide, highlight)_ ([#1133](https://github.com/ewels/MultiQC/issues/1133))
 * **RNASeQC2**
     * Updated to handle the parsing metric files from the [newer rewrite of RNA-SeqQC](https://github.com/broadinstitute/rnaseqc).
 * **Samtools**
@@ -79,7 +77,6 @@
     * Plots folder properly renamed if using `-n`/`--filename`
 * Heatmap plotting function is now compatible with MultiQC toolbox `hide` and `highlight` ([#1136](https://github.com/ewels/MultiQC/issues/1136))
 
->>>>>>> 53cb91fe
 
 ## [MultiQC v1.8](https://github.com/ewels/MultiQC/releases/tag/v1.8) - 2019-11-20
 

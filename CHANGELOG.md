--- conflicted
+++ resolved
@@ -11,18 +11,13 @@
 
 #### Module updates
 
-<<<<<<< HEAD
-* **Kaiju**
-    * Rework barplot, add top 5 taxons
-
-=======
 * **DRAGEN**
     * Fix issue where missing out fields could crash the module ([#1223](https://github.com/ewels/MultiQC/issues/1223))
->>>>>>> 2b42cd4a
 * **featureCounts**
     * Add support for output from [Rsubread](https://bioconductor.org/packages/release/bioc/html/Rsubread.html) ([#1022](https://github.com/ewels/MultiQC/issues/1022))
 * **Kaiju**
     * Fixed bug affecting inputs with taxa levels other than Phylum ([#1217](https://github.com/ewels/MultiQC/issues/1217))
+    * Rework barplot, add top 5 taxons ([#1219](https://github.com/ewels/MultiQC/issues/1219))
 * **MALT**
     * Fix y-axis labelling in bargraphs
 * **Picard**

# MultiQC Version History

## MultiQC v1.7dev

#### New Modules:
* [**BISCUIT**](https://github.com/zwdzwd/biscuit)
    * BISuilfite-seq CUI Toolkit
    * Module written by [@zwdzwd](https://github.com/zwdzwd/)
* [**FLASh**](https://ccb.jhu.edu/software/FLASH/)
    * FLASH (Fast Length Adjustment of SHort reads)
    * Module written by [@pooranis](https://github.com/pooranis/)
* [**phantompeakqualtools**](https://www.encodeproject.org/software/phantompeakqualtools)
    * A tool for informative enrichment and quality measures for ChIP-seq/DNase-seq/FAIRE-seq/MNase-seq data.
    * Module written by [@chuan-wang](https://github.com/chuan-wang/)
* [**Stacks**](http://catchenlab.life.illinois.edu/stacks/)
    * A software for analyzing restriction enzyme-based data (e.g. RAD-seq). Support for Stacks >= 2.1 only.
    * Module written by [@remiolsen](https://github.com/remiolsen/)

#### Module updates:
* **AdapterRemoval**
    * Handle error when zero bases are trimmed. See [#838](https://github.com/ewels/MultiQC/issues/838).
* **Bcl2fastq**
    * New plot showing the top twenty of undetermined barcodes by lane.
    * Informations for R1/R2 are now separated in the General Statistics table.
    * SampleID is concatenate with SampleName because in Chromium experiments several sample have the same SampleName.
* **deepTools**
    * New PCA plots from the `plotPCA` function (written by [@chuan-wang](https://github.com/chuan-wang/))
    * New fragment size distribution plots from `bamPEFragmentSize --outRawFragmentLengths` (written by [@chuan-wang](https://github.com/chuan-wang/))
    * New correlation heatmaps from the `plotCorrelation` function (written by [@chuan-wang](https://github.com/chuan-wang/))
    * New sequence distribution profiles around genes, from the `plotProfile` function (written by [@chuan-wang](https://github.com/chuan-wang/))
    * Reordered sections
* **Fastp**
    * Fixed bug in parsing of empty histogram data. See [#845](https://github.com/ewels/MultiQC/issues/845).
* **FastQC**
    * Refactored _Per Base Sequence Content_ plots to show original underlying data, instead of calculating it from the page contents. Now shows original FastQC base-ranges and fixes 100% GC bug in final few pixels. See [#812](https://github.com/ewels/MultiQC/issues/812).
* **FastQ Screen**
    * Don't hide genomes in the simple plot, even if they have zero unique hits. See [#829](https://github.com/ewels/MultiQC/issues/829).
* **InterOp**
    * Fixed bug where read counts and base pair yields were not displaying in tables correctly.
    * Number formatting for these fields can now be customised in the same way as with other modules, as described [in the docs](http://multiqc.info/docs/#number-base-multiplier)
* **Picard**
    * InsertSizeMetrics: You can now configure to what degree the insert size plot should be smoothed.
<<<<<<< HEAD
    * CollectRnaSeqMetrics: Add warning about missing rRNA annotation.
    * CollectRnaSeqMetrics: Add chart for counts/percentage of reads mapped to the correct strand.
=======
    * Now parses VariantCallingMetrics reports. (Similar to GATK module's VariantEval.)
* **phantompeakqualtools**
    * Properly clean sample names
* **Trimmomatic**
    * Updated Trimmomatic module documentation to be more helpful
>>>>>>> c1881f47

#### New MultiQC Features:
* Documentation for Custom Content reordered to make it a little more sane
* You can now add or override any config parameter for any MultiQC plot! See [the documentation](http://multiqc.info/docs/#customising-plots) for more info.
* Allow `table_columns_placement` config to work with table IDs as well as column namespaces. See [#841](https://github.com/ewels/MultiQC/issues/841).
* Improved visual spacing between grouped bar plots


#### Bug Fixes:
* Custom content no longer clobbers `col1_header` table configs
* The option `--file-list` that refers to a text file with file paths to analyse will no longer ignore directory paths
* [Sample name directory prefixes](https://multiqc.info/docs/#sample-names-prefixed-with-directories) are now added _after_ cleanup.

## [MultiQC v1.6](https://github.com/ewels/MultiQC/releases/tag/v1.6) - 2018-08-04

Some of these updates are thanks to the efforts of people who attended the [NASPM](https://twitter.com/NordicGenomics) 2018 MultiQC hackathon session. Thanks to everyone who attended!

#### New Modules:
* [**fastp**](https://github.com/OpenGene/fastp)
    * An ultra-fast all-in-one FASTQ preprocessor (QC, adapters, trimming, filtering, splitting...)
    * Module started by [@florianduclot](https://github.com/florianduclot/) and completed by [@ewels](https://github.com/ewels/)
* [**hap.py**](https://github.com/Illumina/hap.py)
    * Hap.py is a set of programs based on htslib to benchmark variant calls against gold standard truth datasets
    * Module written by [@tsnowlan](https://github.com/tsnowlan/)
* [**Long Ranger**](https://support.10xgenomics.com/genome-exome/software/pipelines/latest/what-is-long-ranger)
    * Works with data from the 10X Genomics Chromium. Performs sample demultiplexing, barcode processing, alignment, quality control, variant calling, phasing, and structural variant calling.
    * Module written by [@remiolsen](https://github.com/remiolsen/)
* [**miRTrace**](__TBD__)
    * A quality control software for small RNA sequencing data.
    * Module written by [@chuan-wang](https://github.com/chuan-wang/)


#### Module updates:
* **BCFtools**
    * New plot showing SNP statistics versus quality of call from bcftools stats ([@MaxUlysse](https://github.com/MaxUlysse) and [@Rotholandus](https://github.com/Rotholandus))
* **BBMap**
    * Support added for BBDuk kmer-based adapter/contaminant filtering summary stats ([@boulund](https://github.com/boulund)
* **FastQC**
    * New read count plot, split into unique and duplicate reads if possible.
    * Help text added for all sections, mostly copied from the excellent FastQC help.
    * Sequence duplication plot rescaled
* **FastQ Screen**
    * Samples in large-sample-number plot are now sorted alphabetically ([@hassanfa](https://github.com/hassanfa)
* **MACS2**
    * Output is now more tolerant of missing data (no plot if no data)
* **Peddy**
    * Background samples now shown in ancestry PCA plot ([@roryk](https://github.com/roryk))
    * New plot showing sex checks versus het ratios, supporting unknowns ([@oyvinev](https://github.com/oyvinev))
* **Picard**
    * New submodule to handle `ValidateSamFile` reports ([@cpavanrun](https://github.com/cpavanrun))
    * WGSMetrics now add the mean and standard-deviation coverage to the general stats table (hidden) ([@cpavanrun](https://github.com/cpavanrun))
* **Preseq**
    * New config option to plot preseq plots with unique old coverage on the y axis instead of read count
    * Code refactoring by [@vladsaveliev](https://github.com/vladsaveliev)
* **QUAST**
    * Null values (`-`) in reports now handled properly. Bargraphs always shown despite varying thresholds. ([@vladsaveliev](https://github.com/vladsaveliev))
* **RNA-SeQC**
    * Don't create the report section for Gene Body Coverage if no data is given
* **Samtools**
    * Fixed edge case bug where MultiQC could crash if a sample had zero count coverage with idxstats.
    * Adds % proper pairs to general stats table
* **Skewer**
    * Read length plot rescaled
* **Tophat**
    * Fixed bug where some samples could be given a blank sample name ([@lparsons](https://github.com/lparsons))
* **VerifyBamID**
    * Change column header help text for contamination to match percentage output ([@chapmanb](https://github.com/chapmanb))

#### New MultiQC Features:
* New config option `remove_sections` to skip specific report sections from modules
* Add `path_filters_exclude` to exclude certain files when running modules multiple times. You could previously only include certain files.
* New `exclude_*` keys for file search patterns
    * Have a subset of patterns to exclude otherwise detected files with, by filename or contents
* Command line options all now use mid-word hyphens (not a mix of hyphens and underscores)
    * Old underscore terms still maintained for backwards compatibility
* Flag `--view-tags` now works without requiring an "analysis directory".
* Removed Python dependency for `enum34` ([@boulund](https://github.com/boulund))
* Columns can be added to `General Stats` table for custom content/module.
* New `--ignore-symlinks` flag which will ignore symlinked directories and files.
* New `--no-megaqc-upload` flag which disables automatically uploading data to MegaQC

#### Bug Fixes
* Fix path_filters for top_modules/module_order configuration only selecting if *all* globs match. It now filters searches that match *any* glob.
* Empty sample names from cleaning are now no longer allowed
* Stop prepend_dirs set in the config from getting clobbered by an unpassed CLI option ([@tsnowlan](https://github.com/tsnowlan))
* Modules running multiple times now have multiple sets of columns in the General Statistics table again, instead of overwriting one another.
* Prevent tables from clobbering sorted row orders.
* Fix linegraph and scatter plots data conversion (sporadically the incorrect `ymax` was used to drop data points) ([@cpavanrun](https://github.com/cpavanrun))
* Adjusted behavior of ceiling and floor axis limits
* Adjusted multiple file search patterns to make them more specific
    * Prevents the wrong module from accidentally slurping up output from a different tool. By [@cpavanrun](https://github.com/cpavanrun) (see [PR #727](https://github.com/ewels/MultiQC/pull/727))
* Fixed broken report bar plots when `-p`/`--export-plots` was specified (see issue [#801](https://github.com/ewels/MultiQC/issues/801))


## [MultiQC v1.5](https://github.com/ewels/MultiQC/releases/tag/v1.5) - 2018-03-15

#### New Modules:
* [**HiCPro**](https://github.com/nservant/HiC-Pro) - New module!
    * HiCPro: Quality controls and processing of Hi-C
    * Module written by [@nservant](https://github.com/nservant),
* [**DeDup**](http://www.github.com/apeltzer/DeDup) - New module!
    * DeDup: Improved Duplicate Removal for merged/collapsed reads in ancient DNA analysis
    * Module written by [@apeltzer](https://github.com/apeltzer),
* [**Clip&Merge**](http://github.com/apeltzer/ClipAndMerge) - New module!
    * Clip&Merge: Adapter clipping and read merging for ancient DNA analysis
    * Module written by [@apeltzer](https://github.com/apeltzer),

#### Module updates:
* **bcl2fastq**
    * Catch `ZeroDivisionError` exceptions when there are 0 reads ([@aledj2](https://github.com/aledj2))
    * Add parsing of `TrimmedBases` and new General Stats column for % bases trimmed ([@matthdsm](https://github.com/matthdsm)).
* **BUSCO**
    * Fixed configuration bug that made all sample names become `'short'`
* **Custom Content**
    * Parsed tables now exported to `multiqc_data` files
* **Cutadapt**
    * Refactor parsing code to collect all length trimming plots
* **FastQC**
    * Fixed starting y-axis label for GC-content lineplot being incorrect.
* **HiCExplorer**
    * Updated to work with v2.0 release.
* **Homer**
    * Made parsing of `tagInfo.txt` file more resilient to variations in file format so that it works with new versions of Homer.
    * Kept order of chromosomes in coverage plot consistent.
* **Peddy**
    * Switch `Sex error` logic to `Correct sex` for better highlighting ([@aledj2](https://github.com/aledj2))
* **Picard**
    * Updated module and search patterns to recognise new output format from Picard version >= 2.16 and GATK output.
* **Qualimap BamQC**
    * Fixed bug where start of _Genome Fraction_ could have a step if target is 100% covered.
* **RNA-SeQC**
    * Added rRNA alignment stats to summary table [@Rolandde](https://github.com/Rolandde)
* **RSeqC**
    * Fixed read distribution plot by adding category for `other_intergenic` (thanks to [@moxgreen](https://github.com/moxgreen))
    * Fixed a dodgy plot title (Read GC content)
* **Supernova**
    * Added support for Supernova 2.0 reports. Fixed a TypeError bug when using txt reports only. Also a bug when parsing empty histogram files.

#### New MultiQC Features:
* Invalid choices for `--module` or `--exclude` now list the available modules alphabetically.
* Linting now checks for presence in `config.module_order` and tags.

#### Bug Fixes
* Excluding modules now works in combination with using module tags.
* Fixed edge-case bug where certain combinations of `output_fn_name` and `data_dir_name` could trigger a crash
* Conditional formatting - values are now longer double-labelled
* Made config option `extra_series` work in scatter plots the same way that it works for line plots
* Locked the `matplotlib` version to `v2.1.0` and below
    * Due to [two](https://github.com/matplotlib/matplotlib/issues/10476) [bugs](https://github.com/matplotlib/matplotlib/issues/10784) that appeared in `v2.2.0` - will remove this constraint when there's a new release that works again.


## [MultiQC v1.4](https://github.com/ewels/MultiQC/releases/tag/v1.4) - 2018-01-11

A slightly earlier-than-expected release due to a new problem with dependency packages that is breaking MultiQC installations since 2018-01-11.

#### New Modules:
* [**Sargasso**](http://statbio.github.io/Sargasso/)
    * Parses output from Sargasso - a tool to separate mixed-species RNA-seq reads according to their species of origin
    * Module written by [@hxin](https://github.com/hxin/)
* [**VerifyBAMID**](https://genome.sph.umich.edu/wiki/VerifyBamID)
    * Parses output from VerifyBAMID - a tool to detect contamination in BAM files.
    * Adds the `CHIPMIX` and `FREEMIX` columns to the general statistics table.
    * Module written by [@aledj2](https://github.com/aledj2/)

#### Module updates:
* **MACS2**
    * Updated to work with output from older versions of MACS2 by [@avilella](https://github.com/avilella/)
* **Peddy**
    * Add het check plot to suggest potential contamination by [@aledj2](https://github.com/aledj2)
* **Picard**
    * Picard HsMetrics `HS_PENALTY` plot now has correct axis labels
    * InsertSizeMetrics switches commas for points if it can't convert floats. Should help some european users.
* **QoRTs**
    * Added support for new style of output generated in the v1.3.0 release
* **Qualimap**
    * New `Error rate` column in General Statistics table, added by [@Cashalow](https://github.com/Cashalow/)
        * Hidden by default - customise your MultiQC config to always show this column (see [docs](http://multiqc.info/docs/#hiding-columns))
* **QUAST**
    * New option to customise the default display of contig count and length (eg. `bp` instead of `Mbp`).
    * See [documentation](http://multiqc.info/docs/#quast). Written by [@ewels](https://github.com/ewels/) and [@Cashalow](https://github.com/Cashalow/)
* **RSeQC**
    * Removed normalisation in Junction Saturation plot. Now raw counts instead of % of total junctions.

#### New MultiQC Features:
* Conditional formatting / highlighting of cell contents in tables
    * If you want to make values that match a criteria stand out more, you can now write custom rules and formatting instructions for tables.
    * For instructions, see [the documentation](http://multiqc.info/docs/#conditional-formatting)
* New `--lint` option which is strict about best-practices for writing new modules
    * Useful when writing new modules and code as it throws warnings
    * Currently only implemented for bar plots and a few other places. More linting coming soon...
* If MultiQC breaks and shows am error message, it now reports the filename of the last log it found
    * Hopefully this will help with debugging / finding dodgy input data

#### Bug Fixes
* Addressed new dependency error with conflicting package requirements
    * There was a conflict between the `networkx`, `colormath` and `spectra` releases.
    * I previously forced certain software versions to get around this, but `spectra` has now updated with the unfortunate effect of introducing a new dependency clash that halts installation.
* Fixed newly introduced bug where Custom Content MultiQC config file search patterns had been broken
* Updated pandoc command used in `--pdf` to work with new releases of Pandoc
* Made config `table_columns_visible` module name key matching case insensitive to make less frustrating


## [MultiQC v1.3](https://github.com/ewels/MultiQC/releases/tag/v1.3) - 2017-11-03

#### Breaking changes - custom search patterns
Only for users with custom search patterns for the `bowtie` or `star`: you will
need to update your config files - the `bowtie` search key is now `bowtie1`,
`star_genecounts` is now `star/genecounts`.

For users with custom modules - search patterns _must_ now conform to the search
pattern naming convention: `modulename` or `modulename/anything` (the search pattern
string beginning with the name of your module, anything you like after the first `/`).

#### New Modules:
* [**10X Supernova**](https://support.10xgenomics.com/de-novo-assembly/software/overview/welcome)
    * Parses statistics from the _de-novo_ Supernova software.
    * Module written by [@remiolsen](https://github.com/remiolsen/)
* [**BBMap**](https://sourceforge.net/projects/bbmap/)
    * Plot metrics from a number of BBMap tools, a suite of DNA/RNA mapping tools and utilities
    * Module written by [@boulund](https://github.com/boulund/) and [@epruesse](https://github.com/epruesse/)
* [**deepTools**](https://github.com/fidelram/deepTools) - new module!
    * Parse text output from `bamPEFragmentSize`, `estimateReadFiltering`, `plotCoverage`, `plotEnrichment`, and `plotFingerprint`
    * Module written by [@dpryan79](https://github.com/dpryan79/)
* [**Homer Tag Directory**](http://homer.ucsd.edu/homer/ngs/tagDir.html) - new submodule!
    * Module written by [@rdali](https://github.com/rdali/)
* [**illumina InterOp**](http://illumina.github.io/interop/index.html)
    * Module to parse metrics from illumina sequencing runs and demultiplexing, generated by the InterOp package
    * Module written by [@matthdsm](https://github.com/matthdsm/)
* [**RSEM**](https://deweylab.github.io/RSEM/) - new module!
    * Parse `.cnt` file comming from rsem-calculate-expression and plot read repartitions (Unalignable, Unique, Multi ...)
    * Module written by [@noirot](https://github.com/noirot/)
* [**HiCExplorer**](https://github.com/maxplanck-ie/HiCExplorer)
    * New module to parse the log files of `hicBuildMatrix`.
    * Module written by [@joachimwolff](https://github.com/joachimwolff/)

#### Module updates:
* **AfterQC**
    * Handle new output format where JSON summary key changed names.
* **bcl2fastq**
    * Clusters per sample plot now has tab where counts are categoried by lane.
* **GATK**
    * New submodule to handle Base Recalibrator stats, written by [@winni2k](https://github.com/winni2k/)
* **HiSAT2**
    * Fixed bug where plot title was incorrect if both SE and PE bargraphs were in one report
* **Picard HsMetrics**
    * Parsing code can now handle commas for decimal places
* **Preseq**
    * Updated odd file-search pattern that limited input files to 500kb
* **QoRTs**
    * Added new plots, new helptext and updated the module to produce a lot more output.
* **Qualimap BamQC**
    * Fixed edge-case bug where the refactored coverage plot code could raise an error from the `range` call.
* Documentation and link fixes for Slamdunk, GATK, bcl2fastq, Adapter Removal, FastQC and main docs
    * Many of these spotted and fixed by [@juliangehring](https://github.com/juliangehring/)
* Went through all modules and standardised plot titles
    * All plots should now have a title with the format _Module name: Plot name_

#### New MultiQC Features:
* New MultiQC docker image
    * Ready to use docker image now available at https://hub.docker.com/r/ewels/multiqc/ (200 MB)
    * Uses automated builds - pull `:latest` to get the development version, future releases will have stable tags.
    * Written by [@MaxUlysse](https://github.com/MaxUlysse/)
* New `module_order` config options allow modules to be run multiple times
    * Filters mean that a module can be run twice with different sets of files (eg. before and after trimming)
    * Custom module config parameters can be passed to module for each run
* File search refactored to only search for running modules
    * Makes search much faster when running with lots of files and limited modules
    * For example, if using `-m star` to only use the STAR module, all other file searches now skipped
* File search now warns if an unrecognised search type is given
* MultiQC now saves nearly all parsed data to a structured output file by default
    * See `multiqc_data/multiqc_data.json`
    * This can be turned off by setting `config.data_dump_file: false`
* Verbose logging when no log files found standardised. Less duplication in code and logs easier to read!
* New documentation section describing how to use MultiQC with Galaxy
* Using `shared_key: 'read_counts'` in table header configs now applies relevant defaults

#### Bug Fixes
* Installation problem caused by changes in upstream dependencies solved by stricter installation requirements
* Minor `default_dev` directory creation bug squashed
* Don't prepend the directory separator (`|`) to sample names with `-d` when there are no subdirs
* `yPlotLines` now works even if you don't set `width`


## [MultiQC v1.2](https://github.com/ewels/MultiQC/releases/tag/v1.2) - 2017-08-16

#### CodeFest 2017 Contributions
We had a fantastic group effort on MultiQC at the [2017 BOSC CodeFest](https://www.open-bio.org/wiki/Codefest_2017).
Many thanks to those involved!

#### New Modules:
* [**AfterQC**](https://github.com/OpenGene/AfterQC) - New module!
    * Added parsing of the _AfterQC_ json file data, with a plot of filtered reads.
    * Work by [@raonyguimaraes](https://github.com/raonyguimaraes)
* [**bcl2fastq**](https://support.illumina.com/sequencing/sequencing_software/bcl2fastq-conversion-software.html)
    * bcl2fastq can be used to both demultiplex data and convert BCL files to FASTQ file formats for downstream analysis
    * New module parses JSON output from recent versions and summarises some key statistics from the demultiplexing process.
    * Work by [@iimog](https://github.com/iimog) (with a little help from [@tbooth](https://github.com/tbooth) and [@ewels](https://github.com/ewels))
* [**leeHom**](https://github.com/grenaud/leeHom)
    * leeHom is a program for the Bayesian reconstruction of ancient DNA
* [**VCFTools**](https://vcftools.github.io)
    * Added initial support for VCFTools `relatedness2`
    * Added support for VCFTools `TsTv-by-count` `TsTv-by-qual` `TsTv-summary`
    * Module written by [@mwhamgenomics](https://github.com/mwhamgenomics)

#### Module updates:
* **FastQ Screen**
    * Gracefully handle missing data from very old FastQ Screen versions.
* **RNA-SeQC**
    * Add new transcript-associated reads plot.
* **Picard**
    * New submodule to handle output from `TargetedPcrMetrics`
* **Prokka**
    * Added parsing of the `# CRISPR arrays` data from Prokka when available ([@asetGem](https://github.com/asetGem))
* **Qualimap**
    * Some code refactoring to radically improve performance and run times, especially with high coverage datasets.
    * Fixed bug where _Cumulative coverage genome fraction_ plot could be truncated.

#### New MultiQC Features:
* New module help text
    * Lots of additional help text was written to make MultiQC report plots easier to interpret.
    * Updated modules:
        * Bowtie
        * Bowtie 2
        * Prokka
        * Qualimap
        * SnpEff
    * Elite team of help-writers:
        * [@tabwalsh](https://github.com/tabwalsh)
        * [@ddesvillechabrol](https://github.com/tabwalsh)
        * [@asetGem](https://github.com/asetGem)
* New config option `section_comments` allows you to add custom comments above specific sections in the report
* New `--tags` and `--view_tags` command line options
    * Modules can now be given tags (keywords) and filtered by those. So running `--tags RNA` will only run MultiQC modules related to RNA analysis.
    * Work by [@Hammarn](https://github.com/Hammarn)
* Back-end configuration options to specify the order of table columns
    * Modules and user configs can set priorities for columns to customise where they are displayed
    * Work by [@tbooth](https://github.com/tbooth)
* Added framework for proper unit testing
    * Previous start on unit tests tidied up, new blank template and tests for the `clean_sample_name` functionality.
    * Added to Travis and Appveyor for continuous integration testing.
    * Work by [@tbooth](https://github.com/tbooth)
* Bug fixes and refactoring of report configuration saving / loading
    * Discovered and fixed a bug where a report config could only be loaded once
    * Work by [@DennisSchwartz](https://github.com/DennisSchwartz)
* Table column row headers (sample names) can now be numeric-only.
    * Work by [@iimog](https://github.com/iimog)
* Improved sample name cleaning functionality
    * Added option `regex_keep` to clean filenames by _keeping_ the matching part of a pattern
    * Work by [@robinandeer](https://github.com/robinandeer)
* Handle error when invalid regexes are given in reports
    * Now have a nice toast error warning you and the invalid regexes are highlighted
    * Previously this just crashed the whole report without any warning
    * Work by [@robinandeer](https://github.com/robinandeer)
* Command line option `--dirs-depth` now sets `-d` to `True` (so now works even if `-d` isn't also specified).
* New config option `config.data_dump_file` to export as much data as possible to `multiqc_data/multiqc_data.json`
* New code to send exported JSON data to a a web server
    * This is in preparation for the upcoming MegaQC project. Stay tuned!

#### Bug Fixes:
* Specifying multiple config files with `-c`/`--config` now works as expected
    * Previously this would only read the last specified
* Fixed table rendering bug that affected Chrome v60 and IE7-11
    * Table cell background bars weren't showing up. Updated CSS to get around this rendering error.
* HTML ID cleanup now properly cleans strings so that they work with jQuery as expected.
* Made bar graph sample highlighting work properly again
* Config `custom_logo` paths can now be relative to the config file (or absolute as before)
* Report doesn't keep annoyingly telling you that toolbox changes haven't been applied
    * Now uses more subtle _toasts_ and only when you close the toolbox (not every click).
* Switching report toolbox options to regex mode now enables the _Apply_ button as it should.
* Sorting table columns with certain suffixes (eg. `13X`) no works properly (numerically)
* Fixed minor bug in line plot data smoothing (now works with unsorted keys)

---

## [MultiQC v1.1](https://github.com/ewels/MultiQC/releases/tag/v1.1) - 2017-07-18

#### New Modules:

* [**BioBloom Tools**](https://github.com/bcgsc/biobloom)
    * Create Bloom filters for a given reference and then to categorize sequences
* [**Conpair**](https://github.com/nygenome/Conpair)
    * Concordance and contamination estimator for tumor–normal pairs
* [**Disambiguate**](https://github.com/AstraZeneca-NGS/disambiguate)
    * Bargraph displaying the percentage of reads aligning to two different reference genomes.
* [**Flexbar**](https://github.com/seqan/flexbar)
    * Flexbar is a tool for flexible barcode and adapter removal.
* [**HISAT2**](https://ccb.jhu.edu/software/hisat2/)
    * New module for the HISAT2 aligner.
    * Made possible by updates to HISAT2 logging by @infphilo (requires `--new-summary` HISAT2 flag).
* [**HOMER**](http://homer.ucsd.edu/homer/)
    * Support for summary statistics from the `findPeaks` tool.
* [**Jellyfish**](http://www.cbcb.umd.edu/software/jellyfish/)
    * Histograms to estimate library complexity and coverage from k-mer content.
    * Module written by @vezzi
* [**MACS2**](https://github.com/taoliu/MACS)
    * Summary of redundant rate from MACS2 peak calling.
* [**QoRTs**](http://hartleys.github.io/QoRTs/)
    * QoRTs is toolkit for analysis, QC and data management of RNA-Seq datasets.
* [**THetA2**](http://compbio.cs.brown.edu/projects/theta/)
    * THeTA2 _(Tumor Heterogeneity Analysis)_ estimates tumour purity and clonal / subclonal copy number.

#### Module updates:

* **BCFtools**
    * Option to collapse complementary changes in substitutions plot, useful for non-strand specific experiments (thanks to @vladsaveliev)
* **Bismark**
    * M-Bias plots no longer show read 2 for single-end data.
* **Custom Content**
    * New option to print raw HTML content to the report.
* **FastQ Screen**
    * Fixed edge-case bug where many-sample plot broke if total number of reads was less than the subsample number.
    * Fixed incorrect logic of config option `fastqscreen_simpleplot` (thanks to @daler)
    * Organisms now alphabetically sorted in fancy plot so that order is nonrandom (thanks to @daler)
    * Fixed bug where `%No Hits` was missed in logs from recent versions of FastQ Screen.
* **HTSeq Counts**
    * Fixed but so that module still works when `--additional-attr` is specified in v0.8 HTSeq above (thanks to @nalcala)
* **Picard**
    * CollectInsertSize: Fixed bug that could make the General Statistics _Median Insert Size_ value incorrect.
    * Fixed error in sample name regex that left trailing `]` characters and was generally broken (thanks to @jyh1 for spotting this)
* **Preseq**
    * Improved plots display (thanks to @vladsaveliev)
* **Qualimap**
    * Only calculate bases over target coverage for values in General Statistics. Should give a speed increase for very high coverage datasets.
* **QUAST**
    * Module is now compatible with runs from [MetaQUAST](http://quast.sourceforge.net/metaquast) (thanks to @vladsaveliev)
* **RSeQC**
    * Changed default order of sections
    * Added config option to reorder and hide module report sections

#### New MultiQC features:

* If a report already exists, execution is no longer halted.
    * `_1` is appended to the filename, iterating if this also exists.
    * `-f`/`--force` still overwrites existing reports as before
    * Feature written by [@Hammarn](https://github.com/Hammarn)
* New ability to run modules multiple times in a single report
    * Each run can be given different configuration options, including filters for input files
    * For example, have FastQC after trimming as well as FastQC before trimming.
    * See the relevant [documentation](http://multiqc.info/docs/#order-of-modules) for more instructions.
* New option to customise the order of report _sections_
    * This is in addition / alternative to changing the order of module execution
    * Allows one module to have sections in multiple places (eg. Custom Content)
* Tables have new column options `floor`, `ceiling` and `minRange`.
* Reports show warning if JavaScript is disabled
* Config option `custom_logo` now works with file paths relative to config file directory and cwd.

#### Bug Fixes:

* Table headers now sort columns again after scrolling the table
* Fixed buggy table header tooltips
* Base `clean_s_name` function now strips excess whitespace.
* Line graphs don't smooth lines if not needed (number of points < maximum number allowed)
* PDF output now respects custom output directory.

---

## [MultiQC v1.0](https://github.com/ewels/MultiQC/releases/tag/v1.0) - 2017-05-17
Version 1.0! This release has been a long time coming and brings with it some fairly
major improvements in speed, report filesize and report performance. There's also
a bunch of new modules, more options, features and a whole lot of bug fixes.

The version number is being bumped up to 1.0 for a couple of reasons:

1. MultiQC is now _(hopefully)_ relatively stable. A number of facilities and users
   are now using it in a production setting and it's published. It feels like it
   probably deserves v1 status now somehow.
2. This update brings some fairly major changes which will break backwards
   compatibility for plugins. As such, semantic versioning suggests a change in
   major version number.

### Breaking Changes
For most people, you shouldn't have any problems upgrading. There are two
scenarios where you may need to make changes with this update:

#### 1. You have custom file search patterns
Search patterns have been flattened and may no longer have arbitrary depth.
For example, you may need to change the following:
```yaml
fastqc:
    data:
        fn: 'fastqc_data.txt'
    zip:
        fn: '*_fastqc.zip'
```
to this:
```yaml
fastqc/data:
    fn: 'fastqc_data.txt'
fastqc/zip:
    fn: '*_fastqc.zip'
```
See the [documentation](http://multiqc.info/docs/#step-1-find-log-files) for instructions on how to write the new file search syntax.

See [`search_patterns.yaml`](multiqc/utils/search_patterns.yaml) for the new module search keys
and more examples.

####  2. You have custom plugins / modules / external code
To see what changes need to applied to your custom plugin code, please see the [MultiQC docs](http://multiqc.info/docs/#v1.0-updates).

#### New Modules:

* [**Adapter Removal**](https://github.com/mikkelschubert/adapterremoval)
    * AdapterRemoval v2 - rapid adapter trimming, identification, and read merging
* [**BUSCO**](http://busco.ezlab.org/)
    * New module for the `BUSCO v2` tool, used for assessing genome assembly and annotation completeness.
* [**Cluster Flow**](http://clusterflow.io)
    * Cluster Flow is a workflow tool for bioinformatics pipelines. The new module parses executed tool commands.
* [**RNA-SeQC**](http://archive.broadinstitute.org/cancer/cga/rna-seqc)
    * New module to parse output from RNA-SeQC, a java program which computes a series
    of quality control metrics for RNA-seq data.
* [**goleft indexcov**](https://github.com/brentp/goleft/tree/master/indexcov)
    * [goleft indexcov](https://github.com/brentp/goleft/tree/master/indexcov) uses the PED and ROC
    data files to create diagnostic plots of coverage per sample, helping to identify sample gender and coverage issues.
    * Thanks to @chapmanb and @brentp
* [**SortMeRNA**](http://bioinfo.lifl.fr/RNA/sortmerna/)
    * New module for `SortMeRNA`, commonly used for removing rRNA contamination from datasets.
    * Written by @bschiffthaler

#### Module updates:

* **Bcftools**
    * Fixed bug with display of indels when only one sample
* **Cutadapt**
    * Now takes the filename if the sample name is `-` (stdin). Thanks to @tdido
* **FastQC**
    * Data for the Sequence content plot can now be downloaded from reports as a JSON file.
* **FastQ Screen**
    * Rewritten plotting method for high sample numbers plot (~ > 20 samples)
    * Now shows counts for single-species hits and bins all multi-species hits
    * Allows plot to show proper percentage view for each sample, much easier to interpret.
* **HTSeq**
    * Fix bug where header lines caused module to crash
* **Picard**
    * New `RrbsSummaryMetrics` Submodule!
    * New `WgsMetrics` Submodule!
    * `CollectGcBiasMetrics` module now prints summary statistics to `multiqc_data` if found. Thanks to @ahvigil
* **Preseq**
    * Now trims the x axis to the point that meets 90% of `min(unique molecules)`.
  	Hopefully prevents ridiculous x axes without sacrificing too much useful information.
    * Allows to show estimated depth of coverage instead of less informative molecule counts
  	(see [details](http://multiqc.info/docs/#preseq)).
    * Plots dots with externally calculated real read counts (see [details](http://multiqc.info/docs/#preseq)).
* **Qualimap**
    * RNASeq Transcript Profile now has correct axis units. Thanks to @roryk
    * BamQC module now doesn't crash if reports don't have genome gc distributions
* **RSeQC**
    * Fixed Python3 error in Junction Saturation code
    * Fixed JS error for Junction Saturation that made the single-sample combined plot only show _All Junctions_

#### Core MultiQC updates:
* Change in module structure and import statements (see [details](http://multiqc.info/docs/#v1.0-updates)).
* Module file search has been rewritten (see above changes to configs)
    * Significant improvement in search speed (test dataset runs in approximately half the time)
    * More options for modules to find their logs, eg. filename and contents matching regexes (see the [docs](http://multiqc.info/docs/#step-1-find-log-files))
* Report plot data is now compressed, significantly reducing report filesizes.
* New `--ignore-samples` option to skip samples based on parsed sample name
    * Alternative to filtering by input filename, which doesn't always work
    * Also can use config vars `sample_names_ignore` (glob patterns) and `sample_names_ignore_re` (regex patterns).
* New `--sample-names` command line option to give file with alternative sample names
    * Allows one-click batch renaming in reports
* New `--cl_config` option to supply MultiQC config YAML directly on the command line.
* New config option to change numeric multiplier in General Stats
    * For example, if reports have few reads, can show `Thousands of Reads` instead of `Millions of Reads`
    * Set config options `read_count_multiplier`, `read_count_prefix` and `read_count_desc`
* Config options `decimalPoint_format` and `thousandsSep_format` now apply to tables as well as plots
    * By default, thosands will now be separated with a space and `.` used for decimal places.
* Tables now have a maximum-height by default and scroll within this.
    * Speeds up report rendering in the web browser and makes report less stupidly long with lots of samples
    * Button beneath table toggles full length if you want a zoomed-out view
    * Refactored and removed previous code to make the table header "float"
    * Set `config.collapse_tables` to `False` to disable table maximum-heights
* Bar graphs and heatmaps can now be zoomed in on
    * Interactive plots sometimes hide labels due to lack of space. These can now be zoomed in on to see specific samples in more detail.
* Report plots now load sequentially instead of all at once
    * Prevents the browser from locking up when large reports load
* Report plot and section HTML IDs are now sanitised and checked for duplicates
* New template available (called _sections_) which has faster loading
    * Only shows results from one module at a time
    * Makes big reports load in the browser much more quickly, but requires more clicking
    * Try it out by specifying `-t sections`
* Module sections tidied and refactored
    * New helper function `self.add_section()`
    * Sections hidden in nav if no title (no more need for the hacky `self.intro += `)
    * Content broken into `description`, `help` and `plot`, with automatic formatting
    * Empty module sections are now skipped in reports. No need to check if a plot function returns `None`!
    * Changes should be backwards-compatible
* Report plot data export code refactored
    * Now doesn't export hidden samples (uses HighCharts [export-csv](https://github.com/highcharts/export-csv) plugin)
* Handle error when `git` isn't installed on the system.
* Refactored colouring of table cells
    * Was previously done in the browser using [chroma.js](http://gka.github.io/chroma.js/)
    * Now done at report generation time using the [spectra](https://pypi.python.org/pypi/spectra) package
    * Should helpfully speed up report rendering time in the web browser, especially for large reports
* Docs updates (thanks to @varemo)
* Previously hidden log file `.multiqc.log` renamed to `multiqc.log` in `multiqc_data`
* Added option to load MultiQC config file from a path specified in the environment variable `MULTIQC_CONFIG_PATH`
* New table configuration options
    * `sortRows: False` prevents table rows from being sorted alphabetically
    * `col1_header` allows the default first column header to be changed from "Sample Name"
* Tables no longer show _Configure Columns_ and _Plot_ buttons if they only have a single column
* Custom content updates
    * New `custom_content`/`order` config option to specify order of Custom Content sections
    * Tables now use the header for the first column instead of always having `Sample Name`
    * JSON + YAML tables now remember order of table columns
    * Many minor bugfixes
* Line graphs and scatter graphs axis limits
    * If limits are specified, data exceeding this is no longer saved in report
    * Visually identical, but can make report file sizes considerable smaller in some cases
* Creating multiple plots without a config dict now works (previously just gave grey boxes in report)
* All changes are now tested on a Windows system, using [AppVeyor](https://ci.appveyor.com/project/ewels/multiqc/)
* Fixed rare error where some reports could get empty General Statistics tables when no data present.
* Fixed minor bug where config option `force: true` didn't work. Now you don't have to always specify `-f`!


---

## [MultiQC v0.9](https://github.com/ewels/MultiQC/releases/tag/v0.9) - 2016-12-21
A major new feature is released in v0.9 - support for _custom content_. This means
that MultiQC can now easily include output from custom scripts within reports without
the need for a new module or plugin. For more information, please see the
[MultiQC documentation](http://multiqc.info/docs/#custom-content).

#### New Modules:

* [**HTSeq**](http://www-huber.embl.de/HTSeq/doc/count.html)
    * New module for the `htseq-count` tool, often used in RNA-seq analysis.
* [**Prokka**](http://www.vicbioinformatics.com/software.prokka.shtml)
    * Prokka is a software tool for the rapid annotation of prokaryotic genomes.
* [**Slamdunk**](http://t-neumann.github.io/slamdunk/)
    * Slamdunk is a software tool to analyze SLAMSeq data.
* [**Peddy**](https://github.com/brentp/peddy)
    * Peddy calculates genotype :: pedigree correspondence checks, ancestry checks and sex checks using VCF files.

#### Module updates:

* **Cutadapt**
    * Fixed bug in General Stats table number for old versions of cutadapt (pre v1.7)
    * Added support for _really_ old cutadapt logs (eg. v.1.2)
* **FastQC**
    * New plot showing total overrepresented sequence percentages.
    * New option to parse a file containing a theoretical GC curve to display in the background.
        * Human & Mouse Genome / Transcriptome curves bundled, or make your own using
          [fastqcTheoreticalGC](https://github.com/mikelove/fastqcTheoreticalGC). See the
          [MultiQC docs](http://multiqc.info/docs/#fastqc) for more information.
* **featureCounts**
    * Added parsing checks and catch failures for when non-featureCounts files are picked up by accident
* **GATK**
    * Fixed logger error in VariantEval module.
* **Picard**
    * Fixed missing sample overwriting bug in `RnaSeqMetrics`
    * New feature to customise coverage shown from `HsMetrics` in General Statistics table
    see the [docs](http://multiqc.info/docs/#picard) for info).
    * Fixed compatibility problem with output from `CollectMultipleMetrics` for `CollectAlignmentSummaryMetrics`
* **Preseq**
    * Module now recognises output from `c_curve` mode.
* **RSeQC**
    * Made the gene body coverage plot show the percentage view by default
    * Made gene body coverage properly handle sample names
* **Samtools**
    * New module to show duplicate stats from `rmdup` logs
    * Fixed a couple of niggles in the idxstats plot
* **SnpEff**
    * Fixed swapped axis labels in the Variant Quality plot
* **STAR**
    * Fixed crash when there are 0 unmapped reads.
    * Sample name now taken from the directory name if no file prefix found.
* **Qualimap BamQC**
    * Add a line for pre-calculated reference genome GC content
    * Plot cumulative coverage for values above 50x, align with the coverage histogram.
    * New ability to customise coverage thresholds shown in General Statistics table
    (see the [docs](http://multiqc.info/docs/#qualimap) for info).

#### Core MultiQC updates:
* Support for _custom content_ (see top of release notes).
* New ninja report tool: make scatter plots of any two table columns!
* Plot data now saved in `multiqc_data` when 'flat' image plots are created
    * Allows you easily re-plot the data (eg. in Excel) for further downstream investigation
* Added _'Apply'_ button to Highlight / Rename / Hide.
    * These tools can become slow with large reports. This means that you can enter several
    things without having to wait for the report to replot each change.
* Report heatmaps can now be sorted by highlight
* New config options `decimalPoint_format` and `thousandsSep_format`
    * Allows you to change the default `1 234.56` number formatting for plots.
* New config option `top_modules` allows you to specify modules that should come at the top of the report
* Fixed bar plot bug where missing categories could shift data between samples
* Report title now printed in the side navigation
* Missing plot IDs added for easier plot exporting
* Stopped giving warnings about skipping directories (now a debug message)
* Added warnings in report about missing functionality for flat plots (exporting and toolbox)
* Export button has contextual text for images / data
* Fixed a bug where user config files were loaded twice
* Fixed bug where module order was random if `--module` or `--exclude` was used.
* Refactored code so that the order of modules can be changed in the user config
* Beefed up code + docs in scatter plots back end and multiple bar plots.
* Fixed a few back end nasties for Tables
    * Shared-key columns are no longer forced to share colour schemes
    * Fixed bug in lambda modified values when format string breaks
    * Supplying just data with no header information now works as advertised
* Improvements to back end code for bar plots
    * New `tt_decimals` and `tt_suffix` options for bar plots
    * Bar plots now support `yCeiling`, `yFloor` and `yMinRange`, as with line plots.
    * New option `hide_zero_cats:False` to force legends to be shown even when all data is 0
* General Stats _Showing x of y_ columns count is fixed on page load.
* Big code whitespace cleanup

---

## [MultiQC v0.8](https://github.com/ewels/MultiQC/releases/tag/v0.8) - 2016-09-26

#### New Modules:

* [**GATK**](https://software.broadinstitute.org/gatk/)
    * Added support for VariantEval reports, only parsing a little of the information
    in there so far, but it's a start.
    * Module originally written by @robinandeer at the [OBF Codefest](https://www.open-bio.org/wiki/Codefest_2016),
    finished off by @ewels
* [**Bcftools**](https://samtools.github.io/bcftools/)
* [**QUAST**](http://quast.bioinf.spbau.ru/)
    * QUAST is a tool for assessing de novo assemblies against reference genomes.

#### Module updates:

* **Bismark** now supports reports from `bam2nuc`, giving Cytosine coverage in General Stats.
* **Bowtie1**
    * Updated to try to find bowtie command before log, handle multiple logs in one file. Same as bowtie2.
* **FastQC**
    * Sample pass/warn/fail lists now display properly even with large numbers of samples
    * Sequence content heatmap display is better with many samples
* **Kallisto**
    * Now supports logs from SE data.
* **Picard**
    * `BaseDistributionByCycle` - new submodule! Written by @mlusignan
    * `RnaSeqMetrics` - new submodule! This one by @ewels ;)
    * `AlignmentSummaryMetrics` - another new submodule!
    * Fixed truncated files crash bug for Python 3 _(#306)_
* **Qualimap RNASeqQC**
    * Fixed parsing bug affecting counts in _Genomic Origin_ plot.
    * Module now works with European style thousand separators (`1.234,56` instead of `1,234.56`)
* **RSeQC**
    * `infer_experiment` - new submodule! Written by @Hammarn
* **Samtools**
    * `stats` submodule now has separate bar graph showing alignment scores
    * `flagstat` - new submodule! Written by @HLWiencko
    * `idxstats` - new submodule! This one by @ewels again

#### Core MultiQC updates:
* New `--export`/`-p` option to generate static images plot in `multiqc_plots` (`.png`, `.svg` and `.pdf`)
    * Configurable with `export_plots`, `plots_dir_name` and `export_plot_formats` config options
    * `--flat` option no longer saves plots in `multiqc_data/multiqc_plots`
* New `--comment`/`-b` flag to add a comment to the top of reports.
* New `--dirs-depth`/`-dd` flag to specify how many directories to prepend with `--dirs`/`-d`
    * Specifying a postive number will take that many directories from the end of the path
    * A negative number will take directories from the start of the path.
* Directory paths now appended before cleaning, so `fn_clean_exts` will now affect these names.
* New `custom_logo` attributes to add your own logo to reports.
* New `report_header_info` config option to add arbitrary information to the top of reports.
* New `--pdf` option to create a PDF report
    * Depends on [Pandoc](http://pandoc.org) being installed and is in a beta-stage currently.
    * Note that specifying this will make MultiQC use the `simple` template, giving a HTML report with
    much reduced functionality.
* New `fn_clean_sample_names` config option to turn off sample name cleaning
    * This will print the full filename for samples. Less pretty reports and rows
    on the General Statistics table won't line up, but can prevent overwriting.
* Table header defaults can now be set easily
* General Statistics table now hidden if empty.
* Some new defaults in the sample name cleaning
* Updated the `simple` template.
    * Now has no toolbox or nav, no JavaScript and is better suited for printing / PDFs.
    * New `config.simple_output` config flag so code knows when we're trying to avoid JS.
* Fixed some bugs with config settings (eg. template) being overwritten.
* NFS log file deletion bug fixed by @brainstorm (#265)
* Fixed bug in `--ignore` behaviour with directory names.
* Fixed nasty bug in beeswarm dot plots where sample names were mixed up (#278)
* Beeswarm header text is now more informative (sample count with more info on a tooltip)
* Beeswarm plots now work when reports have > 1000 samples
* Fixed some buggy behaviour in saving / loading report highlighting + renaming configs (#354)

Many thanks to those at the [OpenBio Codefest 2016](https://www.open-bio.org/wiki/Codefest_2016)
who worked on MultiQC projects.

---

## [MultiQC v0.7](https://github.com/ewels/MultiQC/releases/tag/v0.7) - 2016-07-04
#### Module updates:
* [**Kallisto**](https://pachterlab.github.io/kallisto/) - new module!
* **Picard**
    * Code refactored to make maintenance and additions easier.
    * Big update to `HsMetrics` parsing - more results shown in report, new plots (by @lpantano)
    * Updated `InsertSizeMetrics` to understand logs generated by `CollectMultipleMetrics` (#215)
    * Newlines in picard output. Fixed by @dakl
* **Samtools**
    * Code refactored
    * Rewrote the `samtools stats` code to display more stats in report with a beeswarm plot.
* **Qualimap**
    * Rewritten to use latest methods and fix bugs.
    * Added _Percentage Aligned_ column to general stats for `BamQC` module.
    * Extra table thresholds added by @avilella (hidden by default)
* **General Statistics**
    * Some tweaks to the display defaults (FastQC, Bismark, Qualimap, SnpEff)
    * Now possible to skip the General Statistics section of the report with `--exclude general_stats`
* **Cutadapt** module updated to recognise logs from old versions of cutadapt (<= v1.6)
* **Trimmomatic**
    * Now handles `,` decimal places in percentage values.
    * Can cope with line breaks in log files (see issue #212)
* **FastQC** refactored
    * Now skips zip files if the sample name has already been found. Speeds up MultiQC execution.
    * Code cleaned up. Parsing and data-structures standardised.
    * New popovers on Pass / Warn / Fail status bars showing sample names. Fast highlighting and hiding.
    * New column in General Stats (hidden by default) showing percentage of FastQC modules that failed.
* **SnpEff**
    * Search pattern now more generic, should match reports from others.
    * _Counts by Effect_ plot removed (had hundreds of categories, was fairly unusable).
    * `KeyError` bug fixed.
* **Samblaster** now gets sample name from `ID` instead of `SM` (@dakl)
* **Bowtie 2**
    * Now parses overall alignment rate as intended.
    * Now depends on even less log contents to work with more inputs.
* **MethylQA** now handles variable spacing in logs
* **featureCounts** now splits columns on tabs instead of whitespace, can handle filenames with spaces

#### Core MultiQC updates:
* **Galaxy**: MultiQC now available in Galax! Work by @devengineson / @yvanlebras / @cmonjeau
    * See it in the [Galaxy Toolshed](https://toolshed.g2.bx.psu.edu/view/engineson/multiqc/)
* **Heatmap**: New plot type!
* **Scatter Plot**: New plot type!
* **Download raw data** behind plots in reports! Available in the Export toolbox.
    * Choose from tab-separated, comma-separated and the complete JSON.
* **Table columns can be hidden** on page load (shown through _Configure Columns_)
    * Defaults are configurable using the `table_columns_visible` config option.
* **Beeswarm plot**: Added missing rename / highlight / hiding functionality.
* New `-l` / `--file-list` option: specify a file containing a **list of files** to search.
* **Updated HighCharts** to v4.2.5. Added option to export to JPEG.
* Can now **cancel execution** with a single `ctrl+c` rather than having to button mash
* More granular control of **skipping files** during scan (filename, dirname, path matching)
    * Fixed `--exclude` so that it works with directories as well as files
* **New _Clear_ button** in toolbox to bulk remove highlighting / renaming / hiding filters.
* Improved documentation about behaviour for large sample numbers.
* Handle YAML parsing errors for the config file more gracefully
* Removed empty columns from tables again
* Fixed bug in changing module search patterns, reported by @lweasel
* Added timeout parameter to version check to prevent hang on systems with long defaults
* Fixed table display bug in Firefox
* Fixed bug related to order in which config files are loaded
* Fixed bug that broke the _"Show only"_ toolbox feature with multiple names.
* Numerous other small bugs.


---

## [MultiQC v0.6](https://github.com/ewels/MultiQC/releases/tag/v0.6) - 2016-04-29
#### Module updates:
* New [Salmon](http://combine-lab.github.io/salmon/) module.
* New [Trimmomatic](http://www.usadellab.org/cms/?page=trimmomatic) module.
* New [Bamtools stats](https://github.com/pezmaster31/bamtools) module.
* New beeswarm plot type. General Stats table replaced with this when many samples in report.
* New RSeQC module: Actually a suite of 8 new modules supporting various outputs from RSeQC
* Rewrote bowtie2 module: Now better at parsing logs and tries to scrape input from wrapper logs.
* Made cutadapt show counts by default instead of obs/exp
* Added percentage view to Picard insert size plot

#### Core MultiQC updates:
* Dynamic plots now update their labels properly when changing datasets and to percentages
* Config files now loaded from working directory if present
* Started new docs describing how each module works
* Refactored featureCounts module. Now handles summaries describing multiple samples.
* Stopped using so many hidden files. `.multiqc.log` now called `multiqc.log`
* New `-c`/`--config` command line option to specify a MultiQC configuration file
* Can now load run-specific config files called `multiqc_config.yaml` in working directory
* Large code refactoring - moved plotting code out of `BaseModule` and into new `multiqc.plots` submodules
* Generalised code used to generate the General Stats table so that it can be used by modules
* Removed interactive report tour, replaced with a link to a youtube tutorial
* Made it possible to permanently hide the blue welcome message for all future reports
* New option to smooth data for line plots. Avoids mega-huge plots. Applied to SnpEff, RSeQC, Picard.

Bugfixes:
* Qualimap handles infinity symbol (thanks @chapmanb )
* Made SnpEff less fussy about required fields for making plots
* UTF-8 file paths handled properly in Py2.7+
* Extending two config variables wasn't working. Now fixed.
* Dragging the height bar of plots now works again.
* Plots now properly change y axis limits and labels when changing datasets
* Flat plots now have correct path in `default_dev` template

---

## [MultiQC v0.5](https://github.com/ewels/MultiQC/releases/tag/v0.5) - 2016-03-29
#### Module updates:
* New [Skewer](https://github.com/relipmoc/skewer) module, written by @dakl
* New [Samblaster](https://github.com/GregoryFaust/samblaster) module, written by @dakl
* New [Samtools stats](http://www.htslib.org/) module, written by @lpantano
* New [HiCUP](http://www.bioinformatics.babraham.ac.uk/projects/hicup/) module
* New [SnpEff](http://snpeff.sourceforge.net/) module
* New [methylQA](http://methylqa.sourceforge.net/) module

#### Core MultiQC updates:
* New "Flat" image plots, rendered at run time with MatPlotLib
    * By default, will use image plots if > 50 samples (set in config as `plots_flat_numseries`)
    * Means that _very_ large numbers of samples can be viewed in reports. _eg._ single cell data.
    * Templates can now specify their own plotting functions
    * Use `--flat` and `--interactive` to override this behaviour
* MultiQC added to `bioconda` (with help from @dakl)
* New plugin hook: `config_loaded`
* Plugins can now add new command line options (thanks to @robinandeer)
* Changed default data directory name from `multiqc_report_data` to `multiqc_data`
* Removed support for depreciated MultiQC_OSXApp
* Updated logging so that a verbose `multiqc_data/.multiqc.log` file is always written
* Now logs more stuff in verbose mode - command used, user configs and so on.
* Added a call to multiqc.info to check for new versions. Disable with config `no_version_check`
* Removed general stats manual row sorting.
* Made filename matching use glob unix style filename match patterns
* Everything (including the data directory) is now created in a temporary directory and moved when MultiQC is complete.
* A handful of performance updates for large analysis directories

---

## [MultiQC v0.4](https://github.com/ewels/MultiQC/releases/tag/v0.4) - 2016-02-16
* New `multiqc_sources.txt` which identifies the paths used to collect all report data for each sample
* Export parsed data as tab-delimited text, `JSON` or `YAML` using the new `-k`/`--data-format` command line option
* Updated HighCharts from `v4.2.2` to `v4.2.3`, fixes tooltip hover bug.
* Nicer export button. Now tied to the export toolbox, hopefully more intuitive.
* FastQC: Per base sequence content heatmap can now be clicked to show line graph for single sample
* FastQC: No longer show adapter contamination datasets with <= 0.1% contamination.
* Picard: Added support for `CollectOxoGMetrics` reports.
* Changed command line option `--name` to `--filename`
* `--name` also used for filename if `--filename` not specified.
* Hide samples toolbox now has switch to _show only_ matching samples
* New regex help box with examples added to report
* New button to copy general stats table to the clipboard
* General Stats table 'floating' header now sorts properly when scrolling
* Bugfix: MultiQC default_dev template now copies module assets properly
* Bufgix: General Stats table floating header now resizes properly when page width changes

---

## [MultiQC v0.3.2](https://github.com/ewels/MultiQC/releases/tag/v0.3.2) - 2016-02-08
* All modules now load their log file search parameters from a config
  file, allowing you to overwrite them using your user config file
    * This is useful if your analysis pipeline renames program outputs
* New Picard (sub)modules - Insert Size, GC Bias & HsMetrics
* New Qualimap (sub)module - RNA-Seq QC
* Made Picard MarkDups show percent by default instead of counts
* Added M-Bias plot to Bismark
* New option to stream report HTML to `stdout`
* Files can now be specified as well as directories
* New options to specify whether the parsed data directory should be created
    * command line flags: `--data` / `--no-data`
    * config option name: `make_data_dir`
* Fixed bug with incorrect path to installation dir config YAML file
* New toolbox drawer for bulk-exporting graph images
* Report side navigation can now be hidden to maximise horizontal space
* Mobile styling improved for narrow screen
* More vibrant colours in the general stats table
* General stats table numbers now left aligned
* Settings now saved and loaded to named localstorage locations
    * Simplified interface - no longer global / single report saving
    * Removed static file config. Solves JS error, no-one was doing this
    since we have standalone reports anyway.
* Added support for Python 3.5
* Fixed bug with module specific CSS / JS includes in some templates
* Made the 'ignore files' config use unix style file pattern matching
* Fixed some bugs in the FastQ Screen module
* Fixed some bugs in the FastQC module
* Fixed occasional general stats table bug
* Table sorting on sample names now works after renaming
* Bismark module restructure
    * Each report type now handled independently (alignment / dedup / meth extraction)
    * M-Bias plot now shows R1 and R2
* FastQC GC content plot now has option for counts or percentages
    * Allows comparison between samples with very different read counts
* Bugfix for reports javascript
    * Caused by updated to remotely loaded HighCharts export script
    * Export script now bundled with multiqc, so does not depend on internet connection
    * Other JS errors fixed in this work
* Bugfix for older FastQC reports - handle old style sequence dup data
* Bugfix for varying Tophat alignment report formats
* Bugfix for Qualimap RNA Seq reports with paired end data


---

## [MultiQC v0.3.1](https://github.com/ewels/MultiQC/releases/tag/v0.3.1) - 2015-11-04
* Hotfix patch to fix broken FastQC module (wasn't finding `.zip` files properly)
* General Stats table colours now flat. Should improve browser speed.
* Empty rows now hidden if appear due to column removal in general stats
* FastQC Kmer plot removed until we have something better to show.

---

## [MultiQC v0.3](https://github.com/ewels/MultiQC/releases/tag/v0.3) - 2015-11-04
* Lots of lovely new documentation!
* Child templates - easily customise specific parts of the default report template
* Plugin hooks - allow other tools to execute custom code during MultiQC execution
* New Preseq module
* New design for general statistics table (snazzy new background bars)
* Further development of toolbox
    * New button to clear all filters
    * Warnings when samples are hidden, plus empty plots and table cols are hidden
    * Active toolbar tab buttons are highlighted
* Lots of refactoring by @moonso to please the Pythonic gods
    * Switched to click instead of argparse to handle command line arguments
    * Code generally conforms to best practices better now.
* Now able to supply multiple directories to search for reports
* Logging output improved (now controlled by `-q` and `-v` for quiet and verbose)
* More HTML output dealt with by the base module, less left to the modules
    * Module introduction text
    * General statistics table now much easier to add to (new helper functions)
* Images, CSS and Javascript now included in HTML, meaning that there is a single
  report file to make sharing easier
* More accessible scrolling in the report - styled scrollbars and 'to top' button.
* Modules and templates now use setuptools entry points, facilitating plugins
  by other packages. Allows niche extensions whilst keeping the core codebase clean.
* The general stats table now has a sticky header row when scrolling, thanks to
  some new javascript wizardry...
* General stats columns can have a _shared key_ which allows common colour schemes
  and data ranges. For instance, all columns describing a read count will now share
  their scale across modules.
* General stats columns can be hidden and reordered with a new modal window.
* Plotting code refactored, reports with many samples (>50 by default) don't
  automatically render to avoid freezing the browser.
* Plots with highlighted and renamed samples now honour this when exporting to
  different file types.

---

## [MultiQC v0.2](https://github.com/ewels/MultiQC/releases/tag/v0.2) - 2015-09-18
* Code restructuring for nearly all modules. Common base module
  functions now handle many more functions (plots, config, file import)
    * See the [contributing notes](https://github.com/ewels/MultiQC/blob/master/CONTRIBUTING.md)
    for instructions on how to use these new helpers to make your own module
* New report toolbox - sample highlighting, renaming, hiding
    * Config is autosaved by default, can also export to a file for sharing
    * Interactive tour to help users find their way around
* New Tophat, Bowtie 2 and QualiMap modules
    * Thanks to @guillermo-carrasco for the QualiMap module
* Bowtie module now works
* New command line parameter `-d` prefixes sample names with the directory that
  they were found in. Allows duplicate filenames without being overwritten.
* Introduction walkthrough helps show what can be done in the report
* Now compatible with both Python 2 and Python 3
* Software version number now printed on command line properly, and in reports.
* Bugfix: FastQC doesn't break when only one report found
* Bugfix: FastQC seq content heatmap highlighting
* Many, many small bugfixes

---

## [MultiQC v0.1](https://github.com/ewels/MultiQC/releases/tag/v0.1) - 2015-09-01
* The first public release of MultiQC, after a month of development. Basic
structure in place and modules for FastQC, FastQ Screen, Cutadapt, Bismark,
STAR, Bowtie, Subread featureCounts and Picard MarkDuplicates. Approaching
stability, though still under fairly heavy development.<|MERGE_RESOLUTION|>--- conflicted
+++ resolved
@@ -40,16 +40,13 @@
     * Number formatting for these fields can now be customised in the same way as with other modules, as described [in the docs](http://multiqc.info/docs/#number-base-multiplier)
 * **Picard**
     * InsertSizeMetrics: You can now configure to what degree the insert size plot should be smoothed.
-<<<<<<< HEAD
     * CollectRnaSeqMetrics: Add warning about missing rRNA annotation.
     * CollectRnaSeqMetrics: Add chart for counts/percentage of reads mapped to the correct strand.
-=======
     * Now parses VariantCallingMetrics reports. (Similar to GATK module's VariantEval.)
 * **phantompeakqualtools**
     * Properly clean sample names
 * **Trimmomatic**
     * Updated Trimmomatic module documentation to be more helpful
->>>>>>> c1881f47
 
 #### New MultiQC Features:
 * Documentation for Custom Content reordered to make it a little more sane

--- conflicted
+++ resolved
@@ -59,16 +59,11 @@
   contents: "#BaseNum	Match1	Sub1	Del1	Ins1	N1	Other1	Match2	Sub2	Del2	Ins2	N2	Other2"
   num_lines: 1
 bbmap/qahist:
-<<<<<<< HEAD
-    contents: '#Deviation'
-    num_lines: 1
+  contents: "#Deviation"
+  num_lines: 1
 bbmap/qchist:
-    contents_re: '#Quality	count1	fraction1\n'
-    num_lines: 1
-=======
-  contents: "#Deviation"
-  num_lines: 1
->>>>>>> 3b3a8bb2
+  contents_re: '#Quality	count1	fraction1\n'
+  num_lines: 1
 bbmap/qhist:
   contents: "#BaseNum	Read1_linear	Read1_log	Read1_measured	Read2_linear	Read2_log	Read2_measured"
   num_lines: 1

#################################################################
# MultiQC Defaults
#################################################################
# This file contains the default configuration options
# for MultiQC. IT SHOULD NOT BE EDITED. If you want to
# change any of these config options, create a new file
# in any of the following locations:
#  1. <installation_dir>/multiqc_config.yaml (not pip or conda)
#  2. ~/.multiqc_config.yaml
#  3. <working directory>/multiqc_config.yaml
#################################################################

title: null
subtitle: null
intro_text: null
report_comment: null
report_header_info: null
show_analysis_paths: True
show_analysis_time: True
config_file: null
custom_logo: null
custom_logo_url: null
custom_logo_title: null
simple_output: false
template: "default"
profile_runtime: false
pandoc_template: null
read_count_multiplier: 0.000001
read_count_prefix: "M"
read_count_desc: "millions"
long_read_count_multiplier: 0.001
long_read_count_prefix: "K"
long_read_count_desc: "thousands"
base_count_multiplier: 0.000001
base_count_prefix: "Mb"
base_count_desc: "millions"
output_fn_name: "multiqc_report.html"
data_dir_name: "multiqc_data"
plots_dir_name: "multiqc_plots"
data_format: "tsv"
module_tag: []
force: false
prepend_dirs: false
prepend_dirs_depth: 0
prepend_dirs_sep: " | "
file_list: false

make_data_dir: true
zip_data_dir: false
data_dump_file: true
megaqc_url: false
megaqc_access_token: null
megaqc_timeout: 30
export_plots: false
plots_force_flat: false
plots_force_interactive: false
plots_flat_numseries: 100
num_datasets_plot_limit: 50
collapse_tables: true
max_table_rows: 500
table_columns_visible: {}
table_columns_placement: {}
table_cond_formatting_colours:
  - blue: "#337ab7"
  - lbue: "#5bc0de"
  - pass: "#5cb85c"
  - warn: "#f0ad4e"
  - fail: "#d9534f"
table_cond_formatting_rules:
  all_columns:
    pass:
      - s_eq: "pass"
      - s_eq: "true"
    warn:
      - s_eq: "warn"
      - s_eq: "unknown"
    fail:
      - s_eq: "fail"
      - s_eq: "false"
  # PURPLE module - QC Status column
  # TODO: Should update the table plotting code so that this can go in pconfig
  QCStatus:
    fail:
      - s_contains: "fail"
decimalPoint_format: null
thousandsSep_format: null
remove_sections: []
section_comments: {}
lint: False
custom_plot_config: {}

ignore_symlinks: false
ignore_images: true
fn_ignore_dirs:
  - "multiqc_data"
  - "icarus_viewers" # quast
  - "runs_per_reference" # quast
  - "not_aligned" # quast
  - "contigs_reports" # quast

fn_ignore_paths:
  - "*/work/??/??????????????????????????????" # Nextflow work directories - always same hash lengths
  - ".snakemake"
sample_names_ignore: []
sample_names_ignore_re: []
sample_names_rename_buttons: []
sample_names_rename: []
show_hide_buttons: []
show_hide_patterns: []
show_hide_regex: []
show_hide_mode: []
no_version_check: false
log_filesize_limit: 10000000
report_readerrors: false
skip_generalstats: false
data_format_extensions:
  tsv: "txt"
  json: "json"
  yaml: "yaml"
export_plot_formats:
  - "png"
  - "svg"
  - "pdf"

# Custom Config settings
custom_content:
  order: []

# Option to disable sample name cleaning if desired
fn_clean_sample_names: true

# Used for cleaning sample names. Should be strings.
# NB: These are removed in order!
fn_clean_exts:
  - ".gz"
  - ".fastq"
  - ".fq"
  - ".bam"
  - ".sam"
  - ".sra"
  - ".vcf"
  - ".dat"
  - "_tophat"
  - ".log"
  - ".stderr"
  - ".out"
  - ".spp"
  - ".fa"
  - ".fasta"
  - ".png"
  - ".jpg"
  - ".jpeg"
  - ".html"
  - "Log.final"
  - "ReadsPerGene"
  - ".flagstat"
  - "_star_aligned"
  - "_fastqc"
  - ".hicup"
  - ".counts"
  - "_counts"
  - ".txt"
  - ".tsv"
  - ".csv"
  - ".aligned"
  - "Aligned"
  - ".merge"
  - ".deduplicated"
  - ".dedup"
  - ".clean"
  - ".sorted"
  - ".report"
  - "| stdin"
  - ".geneBodyCoverage"
  - ".inner_distance_freq"
  - ".junctionSaturation_plot.r"
  - ".pos.DupRate.xls"
  - ".GC.xls"
  - "_slamdunk"
  - "_bismark"
  - ".conpair"
  - ".concordance"
  - ".contamination"
  - ".BEST.results"
  - "_peaks.xls"
  - ".relatedness"
  - ".cnt"
  - ".aqhist"
  - ".bhist"
  - ".bincov"
  - ".bqhist"
  - ".covhist"
  - ".covstats"
  - ".ehist"
  - ".gchist"
  - ".idhist"
  - ".ihist"
  - ".indelhist"
  - ".lhist"
  - ".mhist"
  - ".qahist"
  - ".qhist"
  - ".rpkm"
  - ".selfSM"
  - ".extendedFrags"
  - "_SummaryStatistics"
  - ".purple.purity"
  - ".purple.qc"

# These are removed after the above, only if sample names
# start or end with this string. Again, removed in order.
fn_clean_trim:
  - "."
  - ":"
  - "_"
  - "-"
  - ".r"
  - "_val"
  - ".idxstats"
  - "_trimmed"
  - ".trimmed"
  - ".csv"
  - ".yaml"
  - ".yml"
  - ".json"
  - "_mqc"
  - "short_summary_"
  - "_summary"
  - ".summary"
  - ".align"
  - ".h5"
  - "_matrix"
  - ".stats"
  - ".hist"

# Files to ignore when indexing files.
# Grep file match patterns.
fn_ignore_files:
  - ".DS_Store"
  - "*.bam"
  - "*.bai"
  - "*.sam"
  - "*.fq.gz"
  - "*.fastq.gz"
  - "*.fq"
  - "*.fastq"
  - "*.fa"
  - "*.gtf"
  - "*.bed"
  - "*.vcf"
  - "*.txt.gz"
  - "*.pdf"
  - "*[!_][!m][!q][!c].html"
  - "*.md5"

# Favourite modules that should appear at the top in preference
# This is in addition to those below. These appear above _all_ other
# modules (even those not present in the below list).
top_modules: []

# Order that modules should appear in report. Try to list in order of analysis.
module_order:
  # MultiQC general module for catching output from custom scripts
  - "custom_content"
  # Post-alignment QC
  - ngsderive:
      module_tag:
        - DNA
        - RNA
  - purple:
      module_tag:
        - DNA
        - cancer
  - conpair:
      module_tag:
        - WGS
        - cancer
        - DNA
  - peddy:
      module_tag:
        - DNA
  - somalier:
      module_tag:
        - DNA
        - Methylation
        - WGS
        - cancer
        - chip
        - RNA
  - methylQA:
      module_tag:
        - Methylation
        - DNA
  - mosdepth:
      module_tag:
        - DNA
        - RNA
  - phantompeakqualtools:
      module_tag:
        - chip
  - qualimap:
      module_tag:
        - DNA
        - RNA
  - preseq:
      module_tag:
        - DNA
        - RNA
  - quast:
      module_tag:
        - DNA
        - Metagenomics
        - Denovo
  - qorts:
      module_tag:
        - RNA
  - rna_seqc:
      module_tag:
        - RNA
  - rockhopper:
      module_tag:
        - RNA
  - rsem:
      module_tag:
        - RNA
  - rseqc:
      module_tag:
        - RNA
  - busco:
      module_tag:
        - Denovo
  - goleft_indexcov:
      module_tag:
        - DNA
  - disambiguate:
      module_tag:
        - RNA
  - supernova:
      module_tag:
        - DNA
        - Denovo
  - deeptools:
      module_tag:
        - DNA
        - RNA
        - chip
  - sargasso:
      module_tag:
        - RNA
  - verifybamid:
      module_tag:
        - DNA
  - mirtrace:
      module_tag:
        - smRNA
        - miRNA
  - happy:
      module_tag:
        - DNA
  - mirtop:
      module_tag:
        - miRNA

  # Post-alignment processing
  - homer:
      module_tag:
        - RNA
        - DNA
        - chip
  - hops:
      module_tag:
        - DNA
        - Metagenomics
        - ancient
  - macs2:
      module_tag:
        - chip
  - theta2:
      module_tag:
        - DNA
        - cancer
  - snpeff:
      module_tag:
        - DNA
  - gatk:
      module_tag:
        - DNA
  - htseq:
      module_tag:
        - DNA
        - RNA
  - bcftools:
      module_tag:
        - DNA
  - featureCounts:
      module_tag:
        - DNA
        - RNA
  - fgbio:
      module_tag:
        - DNA
        - RNA
        - umi
  - dragen:
      module_tag:
        - DNA
        - RNA
  - dedup:
      module_tag:
        - DNA
        - ancient
  - damageprofiler:
      module_tag:
        - DNA
        - ancient
  - biobambam2:
      module_tag:
        - DNA
        - RNA
  - mtnucratio:
      module_tag:
        - DNA
        - ancient
  - picard:
      module_tag:
        - DNA
        - RNA
  - sentieon:
      module_tag:
        - DNA
  - prokka:
      module_tag:
        - prokarytotic
        - denovo
  - qc3C:
      module_tag:
        - hi-c
  - samblaster:
      module_tag:
        - DNA
        - RNA
  - samtools:
      module_tag:
        - DNA
        - RNA
  - sexdeterrmine:
      module_tag:
        - DNA
  - bamtools:
      module_tag:
        - DNA
        - RNA
  - jellyfish:
      module_tag:
        - DNA
  - vcftools:
      module_tag:
        - DNA
  - longranger:
      module_tag:
        - DNA
        - WGS
  - stacks:
      module_tag:
        - DNA
  - varscan2:
      module_tag:
        - DNA

<<<<<<< HEAD
    # Alignment tool stats
    - bbmap:
        module_tag:
            - DNA
            - RNA
    - bismark:
        module_tag:
            - DNA
            - methylation
    - biscuit:
        module_tag:
            - DNA
            - methylation
    - hicexplorer:
        module_tag:
            - hi-c
    - hicup:
        module_tag:
            - hi-c
    - hicpro:
        module_tag:
            - hi-c
    - salmon:
        module_tag:
            - RNA
    - kallisto:
        module_tag:
            - RNA
    - slamdunk:
        module_tag:
            - slam
    - star:
        module_tag:
            - RNA
    - hisat2:
        module_tag:
            - RNA
    - tophat:
        module_tag:
            - RNA
    - bowtie2:
        module_tag:
            - RNA
    - bowtie1:
        module_tag:
            - RNA
    - snpsplit:
        module_tag:
            - DNA
            - RNA
            - methylation
            - allele-specific
    - odgi:
        module_tag:
            - DNA
            - pangenome
=======
  # Alignment tool stats
  - bbmap:
      module_tag:
        - DNA
        - RNA
  - bismark:
      module_tag:
        - DNA
        - methylation
  - biscuit:
      module_tag:
        - DNA
        - methylation
  - hicexplorer:
      module_tag:
        - hi-c
  - hicup:
      module_tag:
        - hi-c
  - hicpro:
      module_tag:
        - hi-c
  - salmon:
      module_tag:
        - RNA
  - kallisto:
      module_tag:
        - RNA
  - slamdunk:
      module_tag:
        - slam
  - star:
      module_tag:
        - RNA
  - hisat2:
      module_tag:
        - RNA
  - tophat:
      module_tag:
        - RNA
  - bowtie2:
      module_tag:
        - RNA
  - bowtie1:
      module_tag:
        - RNA
  - snpsplit:
      module_tag:
        - DNA
        - RNA
        - methylation
        - allele-specific
>>>>>>> 430379fb

  # Pre-alignment QC
  - kat:
      module_tag:
        - DNA
  - leehom:
      module_tag:
        - RNA
        - DNA
  - adapterRemoval:
      module_tag:
        - RNA
        - DNA
  - clipandmerge:
      module_tag:
        - DNA
        - ancient
  - cutadapt:
      module_tag:
        - RNA
        - DNA
  - flexbar:
      module_tag:
        - RNA
        - DNA
  - kaiju:
      module_tag:
        - DNA
        - Metagenomics
  - kraken:
      module_tag:
        - DNA
        - Metagenomics
  - malt:
      module_tag:
        - DNA
        - Metagenomics
        - ancient
  - trimmomatic:
      module_tag:
        - RNA
        - DNA
  - sickle:
      module_tag:
        - RNA
        - DNA
  - skewer:
      module_tag:
        - RNA
        - DNA
  - sortmerna:
      module_tag:
        - RNA
        - DNA
  - biobloomtools:
      module_tag:
        - RNA
        - DNA
  - fastq_screen:
      module_tag:
        - RNA
        - DNA
  - afterqc:
      module_tag:
        - RNA
        - DNA
  - fastp:
      module_tag:
        - RNA
        - DNA
  - fastqc:
      module_tag:
        - RNA
        - DNA
  - pychopper:
      module_tag:
        - RNA
  - pycoqc:
      module_tag:
        - DNA
        - RNA
  - minionqc:
      module_tag:
        - DNA
        - RNA
  - multivcfanalyzer:
      module_tag:
        - DNA
        - ancient
  - clusterflow:
      module_tag:
        - RNA
        - DNA
        - methylation
  - bcl2fastq:
      module_tag:
        - RNA
        - DNA
        - methylation
  - interop:
      module_tag:
        - RNA
        - DNA
        - methylation
  - ivar:
      module_tag:
        - RNA
        - epidemiology
        - virus
  - flash:
      module_tag:
        - DNA
        - RNA

  - seqyclean:
      module_tag:
        - DNA
        - RNA<|MERGE_RESOLUTION|>--- conflicted
+++ resolved
@@ -467,64 +467,6 @@
       module_tag:
         - DNA
 
-<<<<<<< HEAD
-    # Alignment tool stats
-    - bbmap:
-        module_tag:
-            - DNA
-            - RNA
-    - bismark:
-        module_tag:
-            - DNA
-            - methylation
-    - biscuit:
-        module_tag:
-            - DNA
-            - methylation
-    - hicexplorer:
-        module_tag:
-            - hi-c
-    - hicup:
-        module_tag:
-            - hi-c
-    - hicpro:
-        module_tag:
-            - hi-c
-    - salmon:
-        module_tag:
-            - RNA
-    - kallisto:
-        module_tag:
-            - RNA
-    - slamdunk:
-        module_tag:
-            - slam
-    - star:
-        module_tag:
-            - RNA
-    - hisat2:
-        module_tag:
-            - RNA
-    - tophat:
-        module_tag:
-            - RNA
-    - bowtie2:
-        module_tag:
-            - RNA
-    - bowtie1:
-        module_tag:
-            - RNA
-    - snpsplit:
-        module_tag:
-            - DNA
-            - RNA
-            - methylation
-            - allele-specific
-    - odgi:
-        module_tag:
-            - DNA
-            - pangenome
-=======
   # Alignment tool stats
   - bbmap:
       module_tag:
@@ -577,7 +519,10 @@
         - RNA
         - methylation
         - allele-specific
->>>>>>> 430379fb
+  - odgi:
+      module_tag:
+        - DNA
+        - pangenome
 
   # Pre-alignment QC
   - kat:

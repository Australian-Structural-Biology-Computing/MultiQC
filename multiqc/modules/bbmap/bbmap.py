#!/usr/bin/env python
from __future__ import print_function
import logging
from collections import OrderedDict
<<<<<<< HEAD
from multiqc import config
from multiqc.plots import linegraph, bargraph, scatter, table, heatmap, beeswarm
=======

from multiqc.plots import table
>>>>>>> bb2cdb07
from multiqc.modules.base_module import BaseMultiqcModule

from .bbmap_filetypes import file_types, section_order

""" MultiQC module to parse output from BBMap """

# Initialize the logger
log = logging.getLogger(__name__)

class MultiqcModule(BaseMultiqcModule):
    """ BBMap module, tries to identify and parse tons of output files
    generated by BBMap.
    """

    def __init__(self):
        super(MultiqcModule, self).__init__(
            name="BBTools",
            anchor="bbmap",
            href="http://jgi.doe.gov/data-and-tools/bbtools/",
            info="""is a suite of fast multithreaded bioinformatics tools
            designed for the analysis of DNA and RNA sequence data."""
        )

        # Init data dict
        self.mod_data = { key:{} for key in file_types }

        # Find output files
        module_filetypes = [('bbmap/'+ft, ft) for ft in file_types]
        data_found = False
        for module_filetype, file_type in module_filetypes:
            for f in self.find_log_files(module_filetype, filehandles=True):
                if self.parse_logs(file_type, **f):
                    self.add_data_source(f)
                    data_found = True

        if not data_found:
            raise UserWarning
        else:
            num_samples = max([len(self.mod_data[ft].keys()) for ft in self.mod_data])
            log.info("Found {} reports".format(num_samples))

        for file_type in section_order:
            if len(self.mod_data[file_type]) > 0:
                log.debug("section %s has %d entries", file_type,
                          len(self.mod_data[file_type]))

                if file_types[file_type]['plot_func']:
                    self.add_section(
                        name = file_types[file_type]['title'],
                        anchor =  'bbmap-' + file_type,
                        description = file_types[file_type]['descr'],
                        helptext = file_types[file_type]['help_text'],
                        plot = self.plot(file_type)
                    )

            if any(self.mod_data[file_type][sample]['kv']
                   for sample in self.mod_data[file_type]):
                self.add_section(
                    name = file_types[file_type]['title']+' summary table',
                    anchor =  'bbmap-' + file_type + '-table',
                    description = file_types[file_type]['descr'],
                    helptext = file_types[file_type]['help_text'],
                    plot = self.make_basic_table(file_type)
                )

        self.qchist_data = dict()
        headers = OrderedDict()

        for f in self.find_log_files('bbmap/qchist'):
            self.qchist_data[f['s_name']] = dict()
            my_total=[]
            for l in f['f'].splitlines()[1:]:
                splitted=l.split("\t", 3)
                key=splitted[0]
                if int(key) >= 30:
                    value = float(splitted[2])
                    my_total.append(value)
                self.qchist_data[f['s_name']][key] = sum(my_total)*100
            headers[key] = {
                        'title': '% Q30 bases',
                        'description': 'BBMap qchist - Percentage of bases with QUAL>=30',
                        'suffix': ' %',
                        'scale': 'RdYlGn-rev',
                        'format': '{:,.2f}'
            }
        self.general_stats_addcols(self.qchist_data, headers)

        # Filter out samples matching ignored sample names
        self.qchist_data = self.ignore_samples(self.qchist_data)

        # Nothing found - raise a UserWarning to tell MultiQC
        if len(self.qchist_data) == 0:
            log.debug("Could not find any reports in {}".format(config.analysis_dir))
            raise UserWarning

        log.info("Found {} reports".format(len(self.qchist_data)))

        # Write parsed report data to a file
        self.write_data_file(self.qchist_data, 'multiqc_bbmap-qchist')



    def parse_logs(self, file_type, root, s_name, fn, f, **kw):
        log.debug("Parsing %s/%s", root, fn)
        if not file_type in file_types:
            log.error("Unknown output type '%s'. Error in config?", file_type)
            return False
        log_descr = file_types[file_type]
        if 'not_implemented' in log_descr:
            log.debug("Can't parse '%s' -- implementation missing", file_type)
            return False

        cols = log_descr['cols']
        if isinstance(cols, OrderedDict):
            cols = list(cols.keys())

        kv = {}
        data = {}
        for line_number, line in enumerate(f, start=1):
            line = line.strip().split('\t')
            try:
                header_row = line[0][0] == '#'
            except IndexError:
                continue  # The table is probably empty
            if header_row:
                line[0] = line[0][1:] # remove leading '#'

                if line[0] != cols[0]:
                    # It's not the table header, it must be a key-value row
                    if len(line) == 3 and file_type == "stats":
                        # This is a special case for the 'stats' file type:
                        # The first line _might_ have three columns if processing paired-end reads,
                        # but we don't care about the first line.
                        # The third line is always three columns, which is what we really want.
                        if line[0] == "File":
                            continue
                        kv["Percent filtered"] = float(line[2].strip("%"))
                        kv[line[0]] = line[1]
                    elif len(line) != 2:
                        # Not two items? Wrong!
                        log.error("Expected key value pair in %s/%s:%d but found '%s'",
                                  root, s_name, line_number, repr(line))
                        log.error("Table header should begin with '%s'",
                                  cols[0])
                    else:
                        # save key value pair
                        kv[line[0]] = line[1]
                else:
                    # It should be the table header. Verify:
                    if line != cols:
                        if line != cols + list(log_descr['extracols'].keys()):
                            log.error("Table headers do not match those 'on file'. %s != %s",
                                      repr(line), repr(cols))
                        return False
            else:
                if isinstance(log_descr['cols'], OrderedDict):
                    line = [
                        value_type(value)
                        for value_type, value in zip(log_descr['cols'].values(), line)
                    ]
                else:
                    line = list(map(int, line))
                data[line[0]] = line[1:]

        if not data:
            log.warning("File %s appears to contain no data for plotting, ignoring...", fn)
            return False

        if s_name in self.mod_data[file_type]:
            log.debug("Duplicate sample name found! Overwriting: %s", s_name)

        self.mod_data[file_type][s_name] = {'data':data, 'kv': kv}
        log.debug("Found %s output for sample %s with %d rows",
                  file_type, s_name, len(data))

        return True

    def plot(self, file_type):
        """ Call file_type plotting function.
        """

        samples = self.mod_data[file_type]
        plot_title = file_types[file_type]['title']
        plot_func = file_types[file_type]['plot_func']
        plot_params = file_types[file_type]['plot_params']
        return plot_func(samples,
                    file_type,
                    plot_title=plot_title,
                    plot_params=plot_params)


    def make_basic_table(self, file_type):
        """  Create table of key-value items in 'file_type'.
        """

        table_data = {sample: items['kv']
                for sample, items
                in self.mod_data[file_type].items()
        }
        table_headers = {}
        for column_header, (description, header_options) in file_types[file_type]['kv_descriptions'].items():
            table_headers[column_header] = {
                    'rid': '{}_{}_bbmstheader'.format(file_type, column_header),
                    'title': column_header,
                    'description': description,
            }
            table_headers[column_header].update(header_options)

        tconfig = {
            'id': file_type + '_bbm_table',
            'namespace': 'BBTools'
        }
        for sample in table_data:
            for key, value in table_data[sample].items():
                try:
                    table_data[sample][key] = float(value)
                except ValueError:
                    pass
        return table.plot(table_data, table_headers, tconfig)<|MERGE_RESOLUTION|>--- conflicted
+++ resolved
@@ -2,13 +2,7 @@
 from __future__ import print_function
 import logging
 from collections import OrderedDict
-<<<<<<< HEAD
-from multiqc import config
-from multiqc.plots import linegraph, bargraph, scatter, table, heatmap, beeswarm
-=======
-
 from multiqc.plots import table
->>>>>>> bb2cdb07
 from multiqc.modules.base_module import BaseMultiqcModule
 
 from .bbmap_filetypes import file_types, section_order
